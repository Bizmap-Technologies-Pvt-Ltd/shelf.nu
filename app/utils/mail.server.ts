--- conflicted
+++ resolved
@@ -1,11 +1,8 @@
 import nodemailer from "nodemailer";
 import type { Attachment } from "nodemailer/lib/mailer";
 import { NODE_ENV, SMTP_HOST, SMTP_PWD, SMTP_USER } from ".";
-<<<<<<< HEAD
-import logoImg from "../../public/static/images/logo-full-color(x2).png";
-=======
-import logoImg from "../../public/images/shelf-symbol.png";
->>>>>>> 7f43190b
+import logoImg from "../../public/static/images/shelf-symbol.png";
+
 
 export const sendEmail = async ({
   to,
