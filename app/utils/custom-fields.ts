--- conflicted
+++ resolved
@@ -129,24 +129,16 @@
 export const buildCustomFieldValue = (
   value: ShelfAssetCustomFieldValueType["value"],
   def: CustomField
-<<<<<<< HEAD
 ): ShelfAssetCustomFieldValueType["value"] | undefined => {
-=======
-): ShelfAssetCustomFieldValueType["value"] => {
->>>>>>> fb1b9ed1
   const { raw } = value;
 
   switch (def.type) {
     case "BOOLEAN":
       return { raw, valueBoolean: Boolean(raw) };
     case "DATE":
-<<<<<<< HEAD
       return raw
         ? { raw, valueDate: new Date(raw as string).toISOString() }
         : undefined;
-=======
-      return { raw, valueDate: new Date(raw as string).toISOString() };
->>>>>>> fb1b9ed1
     case "OPTION":
       return { raw, valueOption: String(raw) };
     case "MULTILINE_TEXT":
