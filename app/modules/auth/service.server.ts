import { getSupabaseAdmin } from "~/integrations/supabase";
import { SERVER_URL } from "~/utils/env";

import { mapAuthSession } from "./mappers.server";
import type { AuthSession } from "./types";

export async function createEmailAuthAccount(email: string, password: string) {
  const { data, error } = await getSupabaseAdmin().auth.admin.createUser({
    email,
    password,
    email_confirm: true,
  });

  if (!data.user || error) return null;

  return data.user;
}

export async function signUpWithEmailPass(email: string, password: string) {
  const { data, error } = await getSupabaseAdmin().auth.signUp({
    email: email,
    password: password,
    options: {
      emailRedirectTo: `${SERVER_URL}/oauth/callback`,
      data: {
        signup_method: "email-password",
      },
    },
  });

  if (!data || error)
    return { status: "error", error: "Unable to create account" };

  return { status: "Email verification_required", user: data.user };
}

export async function resendVerificationEmail(email: string) {
  const { data, error } = await getSupabaseAdmin().auth.resend({
    type: "signup",
    email: email,
  });

  if (error) {
    return { status: "error", error: error.message };
  }

  if (data) {
    return {
      status: "success",
      message: "Verification email resent successfully",
    };
  }

  return { status: "error", error: "Somthing went wring please try again" };
}

export async function signInWithEmail(email: string, password: string) {
  const { data, error } = await getSupabaseAdmin().auth.signInWithPassword({
    email,
    password,
  });

  if (error) {
    return { status: "error", message: error.message };
  }
  if (!data.session) {
    return { status: "error", message: "something went wrong try login again" };
  }

<<<<<<< HEAD
  return await mapAuthSession(data.session);
=======
  const mappedSession = mapAuthSession(data.session);

  if (!mappedSession) {
    return { status: "error", message: "something went wrong try login again" };
  }

  return { status: "success", authSession: mappedSession };
>>>>>>> 1e3ccdf6
}

export async function sendMagicLink(email: string) {
  return getSupabaseAdmin().auth.signInWithOtp({
    email,
    options: {
      emailRedirectTo: `${SERVER_URL}/oauth/callback`,
    },
  });
}

export async function sendResetPasswordLink(email: string) {
  return getSupabaseAdmin().auth.resetPasswordForEmail(email, {
    redirectTo: `${SERVER_URL}/reset-password`,
  });
}

export async function updateAccountPassword(id: string, password: string) {
  const { data, error } = await getSupabaseAdmin().auth.admin.updateUserById(
    id,
    { password }
  );

  if (!data.user || error) return null;

  return data.user;
}

export async function deleteAuthAccount(userId: string) {
  const { error } = await getSupabaseAdmin().auth.admin.deleteUser(userId);

  if (error) return null;

  return true;
}

export async function getAuthUserByAccessToken(accessToken: string) {
  const { data, error } = await getSupabaseAdmin().auth.getUser(accessToken);

  if (!data.user || error) return null;

  return data.user;
}

export async function getAuthResponseByAccessToken(accessToken: string) {
  return await getSupabaseAdmin().auth.getUser(accessToken);
}
export async function refreshAccessToken(
  refreshToken?: string
): Promise<AuthSession | null> {
  if (!refreshToken) return null;

  const { data, error } = await getSupabaseAdmin().auth.refreshSession({
    refresh_token: refreshToken,
  });

  if (!data.session || error) return null;

  return await mapAuthSession(data.session);
}

export async function verifyAuthSession(authSession: AuthSession) {
  const authAccount = await getAuthResponseByAccessToken(
    authSession.accessToken
  );

  return Boolean(authAccount);
}<|MERGE_RESOLUTION|>--- conflicted
+++ resolved
@@ -67,9 +67,6 @@
     return { status: "error", message: "something went wrong try login again" };
   }
 
-<<<<<<< HEAD
-  return await mapAuthSession(data.session);
-=======
   const mappedSession = mapAuthSession(data.session);
 
   if (!mappedSession) {
@@ -77,7 +74,6 @@
   }
 
   return { status: "success", authSession: mappedSession };
->>>>>>> 1e3ccdf6
 }
 
 export async function sendMagicLink(email: string) {
