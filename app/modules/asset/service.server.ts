import type {
  Category,
  Location,
  Note,
  Prisma,
  Qr,
  Asset,
  User,
  Tag,
  Organization,
  TeamMember,
  CustomField,
} from "@prisma/client";
import { AssetStatus, ErrorCorrection } from "@prisma/client";
import { type LoaderFunctionArgs } from "@remix-run/node";
import { db } from "~/database";
import { getSupabaseAdmin } from "~/integrations/supabase";
import {
  dateTimeInUnix,
  generatePageMeta,
  getCurrentSearchParams,
  getParamsValues,
  oneDayFromNow,
} from "~/utils";
import { updateCookieWithPerPage } from "~/utils/cookies.server";
import {
  buildCustomFieldValue,
  getDefinitionFromCsvHeader,
} from "~/utils/custom-fields";
import { ShelfStackError } from "~/utils/error";
import { createSignedUrl, parseFileFormData } from "~/utils/storage.server";
<<<<<<< HEAD
import type { ShelfAssetCustomFieldValueType } from "./types";
import { createCategoriesIfNotExists } from "../category";
=======
import type {
  CreateAssetFromBackupImportPayload,
  CreateAssetFromContentImportPayload,
  ShelfAssetCustomFieldValueType,
  UpdateAssetPayload,
} from "./types";
import { createCategoriesIfNotExists, getAllCategories } from "../category";
>>>>>>> b64ba710
import {
  createCustomFieldsIfNotExists,
  upsertCustomField,
} from "../custom-field";
import type { CustomFieldDraftPayload } from "../custom-field/types";
import { createLocationsIfNotExists } from "../location";
import { getQr } from "../qr";
import { createTagsIfNotExists } from "../tag";
import { createTeamMemberIfNotExists } from "../team-member";

export async function getAsset({
  organizationId,
  userId,
  id,
}: Pick<Asset, "id"> & {
  organizationId?: Organization["id"];
  userId?: User["id"];
}) {
  const asset = await db.asset.findFirst({
    where: { id, organizationId, userId },
    include: {
      category: true,
      notes: {
        orderBy: { createdAt: "desc" },
        include: {
          user: {
            select: {
              firstName: true,
              lastName: true,
            },
          },
        },
      },
      qrCodes: true,
      tags: true,
      location: true,
      custody: {
        select: {
          createdAt: true,
          custodian: true,
        },
      },
      customFields: {
        where: {
          customField: {
            active: true,
          },
        },
        include: {
          customField: {
            select: {
              id: true,
              name: true,
              helpText: true,
              required: true,
              type: true,
            },
          },
        },
      },
    },
  });

  return asset;
}

export async function getAssets({
  organizationId,
  page = 1,
  perPage = 8,
  search,
  categoriesIds,
  tagsIds,
}: {
  organizationId: Organization["id"];

  /** Page number. Starts at 1 */
  page: number;

  /** Assets to be loaded per page */
  perPage?: number;

  search?: string | null;

  categoriesIds?: Category["id"][] | null;
  tagsIds?: Tag["id"][] | null;
}) {
  const skip = page > 1 ? (page - 1) * perPage : 0;
  const take = perPage >= 1 && perPage <= 100 ? perPage : 20; // min 1 and max 25 per page

  /** Default value of where. Takes the assetss belonging to current user */
  let where: Prisma.AssetSearchViewWhereInput = { asset: { organizationId } };

  /** If the search string exists, add it to the where object */
  if (search) {
    const words = search
      .split(" ")
      .map((w) => w.replace(/[^a-zA-Z0-9\-_]/g, "") + ":*")
      .filter(Boolean) //remove uncommon special character
      .join(" & ");
    where.searchVector = {
      search: words,
    };
  }

  if (categoriesIds && categoriesIds.length > 0 && where.asset) {
    if (categoriesIds.includes("uncategorized")) {
      where.asset.OR = [
        {
          categoryId: {
            in: categoriesIds,
          },
        },
        {
          categoryId: null,
        },
      ];
    } else {
      where.asset.categoryId = {
        in: categoriesIds,
      };
    }
  }

  if (tagsIds && tagsIds.length > 0 && where.asset) {
    where.asset.tags = {
      some: {
        id: {
          in: tagsIds,
        },
      },
    };
  }

  const [assetSearch, totalAssets] = await db.$transaction([
    /** Get the assets */
    db.assetSearchView.findMany({
      skip,
      take,
      where,
      include: {
        asset: {
          include: {
            category: true,
            tags: true,
            location: {
              select: {
                name: true,
              },
            },
            custody: {
              select: {
                custodian: {
                  select: {
                    name: true,
                    user: {
                      select: {
                        profilePicture: true,
                      },
                    },
                  },
                },
              },
            },
          },
        },
      },
      orderBy: { createdAt: "desc" },
    }),

    /** Count them */
    db.assetSearchView.count({ where }),
  ]);

  return { assets: assetSearch.map((a) => a.asset), totalAssets };
}

export async function createAsset({
  title,
  description,
  userId,
  categoryId,
  locationId,
  qrId,
  tags,
  custodian,
  customFieldsValues,
  organizationId,
}: Pick<Asset, "description" | "title" | "categoryId" | "userId"> & {
  qrId?: Qr["id"];
  locationId?: Location["id"];
  tags?: { set: { id: string }[] };
  custodian?: TeamMember["id"];
  customFieldsValues?: ShelfAssetCustomFieldValueType[];
  organizationId: Organization["id"];
}) {
  /** User connction data */
  const user = {
    connect: {
      id: userId,
    },
  };

  const organization = {
    connect: {
      id: organizationId as string,
    },
  };

  /**
   * If a qr code is passsed, link to that QR
   * Otherwise, create a new one
   * Here we also need to double check:
   * 1. If the qr code exists
   * 2. If the qr code belongs to the current user
   * 3. If the qr code is not linked to an asset
   */
  const qr = qrId ? await getQr(qrId) : null;
  const qrCodes =
    qr && qr.userId === userId && qr.assetId === null
      ? { connect: { id: qrId } }
      : {
          create: [
            {
              version: 0,
              errorCorrection: ErrorCorrection["L"],
              user,
              organization,
            },
          ],
        };

  /** Data object we send via prisma to create Asset */
  const data = {
    title,
    description,
    user,
    qrCodes,
    organization,
  };

  /** If a categoryId is passed, link the category to the asset. */
  if (categoryId !== "uncategorized") {
    Object.assign(data, {
      category: {
        connect: {
          id: categoryId,
        },
      },
    });
  }

  /** If a locationId is passed, link the location to the asset. */
  if (locationId) {
    Object.assign(data, {
      location: {
        connect: {
          id: locationId,
        },
      },
    });
  }

  /** If a tags is passed, link the category to the asset. */
  if (tags && tags?.set?.length > 0) {
    Object.assign(data, {
      tags: {
        connect: tags?.set,
      },
    });
  }

  /** If a custodian is passed, create a Custody relation with that asset
   * `custodian` represents the id of a {@link TeamMember}. */
  if (custodian) {
    Object.assign(data, {
      custody: {
        create: {
          custodian: {
            connect: {
              id: custodian,
            },
          },
        },
      },
      status: AssetStatus.IN_CUSTODY,
    });
  }

  /** If custom fields are passed, create them */
  if (customFieldsValues && customFieldsValues.length > 0) {
    Object.assign(data, {
      /** Custom fields here refers to the values, check the Schema for more info */
      customFields: {
        create: customFieldsValues?.map(
          ({ id, value }) =>
            id &&
            value && {
              value,
              customFieldId: id,
            }
        ),
      },
    });
  }

  return db.asset.create({
    data,
    include: {
      location: true,
      user: true,
      custody: true,
    },
  });
}

export async function updateAsset(payload: UpdateAssetPayload) {
  const {
    title,
    description,
    mainImage,
    mainImageExpiration,
    categoryId,
    tags,
    id,
    newLocationId,
    currentLocationId,
    customFieldsValues: customFieldsValuesFromForm,
    userId,
  } = payload;
  const isChangingLocation = newLocationId !== currentLocationId;

  const data = {
    title,
    description,
    mainImage,
    mainImageExpiration,
  };

  /** If uncategorized is passed, disconnect the category */
  if (categoryId === "uncategorized") {
    Object.assign(data, {
      category: {
        disconnect: true,
      },
    });
  }

  // If category id is passed and is differenent than uncategorized, connect the category
  if (categoryId && categoryId !== "uncategorized") {
    Object.assign(data, {
      category: {
        connect: {
          id: categoryId,
        },
      },
    });
  }

  /** Connect the new location id */
  if (newLocationId) {
    Object.assign(data, {
      location: {
        connect: {
          id: newLocationId,
        },
      },
    });
  }

  /** disconnecting location relation if a user clears locations */
  if (currentLocationId && !newLocationId) {
    Object.assign(data, {
      location: {
        disconnect: true,
      },
    });
  }

  /** If a tags is passed, link the category to the asset. */
  if (tags && tags?.set) {
    Object.assign(data, {
      tags,
    });
  }

  /** If custom fields are passed, create/update them */
  if (customFieldsValuesFromForm && customFieldsValuesFromForm.length > 0) {
    /** We get the current values. We need this in order to co-relate the correct fields to update as we dont have the id's of the values */
    const currentCustomFieldsValues = await db.assetCustomFieldValue.findMany({
      where: {
        assetId: id,
      },
      select: {
        id: true,
        customFieldId: true,
      },
    });

    Object.assign(data, {
      customFields: {
        upsert: customFieldsValuesFromForm?.map(({ id, value }) => ({
          where: {
            id:
              currentCustomFieldsValues.find(
                (ccfv) => ccfv.customFieldId === id
              )?.id || "",
          },
          update: { value },
          create: {
            value,
            customFieldId: id,
          },
        })),
      },
    });
  }

  const asset = await db.asset.update({
    where: { id },
    data,
    include: { location: true, tags: true },
  });

  /** If the location id was passed, we create a note for the move */
  if (isChangingLocation) {
    /**
     * Create a note for the move
     * Here we actually need to query the locations so we can print their names
     * */

    const user = await db.user.findFirst({
      where: {
        id: userId,
      },
      select: {
        firstName: true,
        lastName: true,
      },
    });

    const currentLocation = currentLocationId
      ? await db.location.findFirst({
          where: {
            id: currentLocationId,
          },
        })
      : null;

    const newLocation = newLocationId
      ? await db.location.findFirst({
          where: {
            id: newLocationId,
          },
        })
      : null;

    await createLocationChangeNote({
      currentLocation,
      newLocation,
      firstName: user?.firstName || "",
      lastName: user?.lastName || "",
      assetName: asset?.title,
      assetId: asset.id,
      userId,
      isRemoving: newLocationId === null,
    });
  }

  return asset;
}

export async function deleteAsset({
  id,
  organizationId,
}: Pick<Asset, "id"> & { organizationId: Organization["id"] }) {
  return db.asset.deleteMany({
    where: { id, organizationId },
  });
}

export async function updateAssetMainImage({
  request,
  assetId,
  userId,
}: {
  request: Request;
  assetId: string;
  userId: User["id"];
}) {
  const fileData = await parseFileFormData({
    request,
    bucketName: "assets",
    newFileName: `${userId}/${assetId}/main-image-${dateTimeInUnix(
      Date.now()
    )}`,
    resizeOptions: {
      width: 800,
      withoutEnlargement: true,
    },
  });

  const image = fileData.get("mainImage") as string;

  if (!image) return { error: "Couldn't upload image" };

  const signedUrl = await createSignedUrl({ filename: image });

  if (typeof signedUrl !== "string") return signedUrl;

  return await updateAsset({
    id: assetId,
    mainImage: signedUrl,
    mainImageExpiration: oneDayFromNow(),
    userId,
  });
}

export async function createNote({
  content,
  type,
  userId,
  assetId,
}: Pick<Note, "content"> & {
  type?: Note["type"];
  userId: User["id"];
  assetId: Asset["id"];
}) {
  const data = {
    content,
    type: type || "COMMENT",
    user: {
      connect: {
        id: userId,
      },
    },
    asset: {
      connect: {
        id: assetId,
      },
    },
  };

  return db.note.create({
    data,
  });
}

export async function deleteNote({
  id,
  userId,
}: Pick<Note, "id"> & { userId: User["id"] }) {
  return db.note.deleteMany({
    where: { id, userId },
  });
}

async function uploadDuplicateAssetMainImage(
  mainImageUrl: string,
  assetId: string,
  userId: string
) {
  /**
   * Getting the blob from asset mainImage signed url so
   * that we can upload it into duplicated assets as well
   * */
  const imageFile = await fetch(mainImageUrl);
  const imageFileBlob = await imageFile.blob();

  /** Uploading the Blob to supabase */
  const { data, error } = await getSupabaseAdmin()
    .storage.from("assets")
    .upload(
      `${userId}/${assetId}/main-image-${dateTimeInUnix(Date.now())}`,
      imageFileBlob,
      { contentType: imageFileBlob.type, upsert: true }
    );

  if (!data?.path || error) {
    throw new ShelfStackError({
      message: "Could not upload image fot the asset!",
      status: 500,
    });
  }

  /** Getting the signed url from supabase to we can view image  */
  const signedUrl = await createSignedUrl({ filename: data.path });
  return signedUrl;
}

export async function duplicateAsset({
  asset,
  userId,
  amountOfDuplicates,
  organizationId,
}: {
  asset: Prisma.AssetGetPayload<{
    include: { custody: { include: { custodian: true } }; tags: true };
  }>;
  userId: string;
  amountOfDuplicates: number;
  organizationId: string;
}) {
  const duplicatedAssets = [];

  for (const i of [...Array(amountOfDuplicates)].keys()) {
    const duplicatedAsset = await createAsset({
      title: `${asset.title} (copy ${
        amountOfDuplicates > 1 ? i : ""
      } ${Date.now()})`,
      organizationId,
      description: asset.description,
      userId,
      categoryId: asset.categoryId,
      locationId: asset.locationId ?? undefined,
      custodian: asset?.custody?.custodian.id ?? undefined,
      tags: { set: asset.tags.map((tag) => ({ id: tag.id })) },
    });

    if (asset.mainImage) {
      const imagePath = await uploadDuplicateAssetMainImage(
        asset.mainImage,
        duplicatedAsset.id,
        userId
      );

      if (typeof imagePath === "string") {
        await db.asset.update({
          where: { id: duplicatedAsset.id },
          data: {
            mainImage: imagePath,
            mainImageExpiration: oneDayFromNow(),
          },
        });
      }
    }

    duplicatedAssets.push(duplicatedAsset);
  }

  return duplicatedAssets;
}

/** Fetches all related entries required for creating a new asset */
export async function getAllRelatedEntries({
  organizationId,
}: {
  userId: User["id"];
  organizationId: Organization["id"];
}): Promise<{
  categories: Category[];
  totalCategories: number;
  tags: Tag[];
  totalTags: number;
  locations: Location[];
  totalLocations: number;
  customFields: CustomField[];
}> {
  const [
    categories,
    totalCategories,
    tags,
    totalTags,
    locations,
    totalLocations,
    customFields,
  ] = await db.$transaction([
    /** Get the categories */
<<<<<<< HEAD
    db.category.findMany({ where: { userId }, take: 4 }),
    db.category.count({ where: { userId } }),

    /** Get the tags */
    db.tag.findMany({ where: { userId }, take: 4 }),
    db.tag.count({ where: { userId } }),

    /** Get the locations */
    db.location.findMany({ where: { userId }, take: 4 }),
    db.location.count({ where: { userId } }),

    /** Get the custom fields */
    db.customField.findMany({
      where: { organizationId, active: { equals: true } },
      take: 4,
    }),
  ]);
  return {
    categories,
    totalCategories,
    tags,
    totalTags,
    locations,
    totalLocations,
    customFields,
  };
}

export async function getAllEntriesForCreateAndEdit({
  userId,
  organizationId,
  request,
}: {
  userId: User["id"];
  organizationId: Organization["id"];
  request: LoaderFunctionArgs["request"];
}) {
  const searchParams = getCurrentSearchParams(request);
  const categorySelected = searchParams.get("category") ?? "";
  const locationSelected = searchParams.get("location") ?? "";

  const [
    categoryExcludedSelected,
    selectedCategories,
    totalCategories,
    tags,
    locationExcludedSelected,
    selectedLocation,
    totalLocations,
    customFields,
  ] = await db.$transaction([
    /** Get the categories */
    db.category.findMany({
      where: { userId, id: { not: categorySelected } },
      take: 4,
    }),
    db.category.findMany({ where: { userId, id: categorySelected } }),
    db.category.count({ where: { userId } }),
=======
    db.category.findMany({ where: { organizationId } }),
>>>>>>> b64ba710

    /** Get the tags */
    db.tag.findMany({ where: { organizationId } }),

    /** Get the locations */
<<<<<<< HEAD
    db.location.findMany({
      where: { userId, id: { not: locationSelected } },
      take: 4,
    }),
    db.location.findMany({ where: { userId, id: locationSelected } }),
    db.location.count({ where: { userId } }),
=======
    db.location.findMany({ where: { organizationId } }),
>>>>>>> b64ba710

    /** Get the custom fields */
    db.customField.findMany({
      where: { organizationId, active: { equals: true } },
    }),
  ]);

  return {
    categories: [...selectedCategories, ...categoryExcludedSelected],
    totalCategories,
    tags,
    locations: [...selectedLocation, ...locationExcludedSelected],
    totalLocations,
    customFields,
  };
}

export const getPaginatedAndFilterableAssets = async ({
  request,
  organizationId,
}: {
  request: LoaderFunctionArgs["request"];
  userId: User["id"];
  organizationId: Organization["id"];
}) => {
  const searchParams = getCurrentSearchParams(request);
  const { page, perPageParam, search, categoriesIds, tagsIds } =
    getParamsValues(searchParams);

  const { prev, next } = generatePageMeta(request);
  const cookie = await updateCookieWithPerPage(request, perPageParam);
  const { perPage } = cookie;

<<<<<<< HEAD
  const [
    categoryExcludedSelected,
    selectedCategories,
    totalCategories,
    tagsExcludedSelected,
    selectedTags,
    totalTags,
  ] = await db.$transaction([
    db.category.findMany({
      where: { userId, id: { notIn: categoriesIds } },
      take: 4,
    }),
    db.category.findMany({ where: { userId, id: { in: categoriesIds } } }),
    db.category.count({ where: { userId } }),
    db.tag.findMany({ where: { userId, id: { notIn: tagsIds } }, take: 4 }),
    db.tag.findMany({ where: { userId, id: { in: tagsIds } }, take: 4 }),
    db.tag.count({ where: { userId } }),
  ]);
=======
  const categories = await getAllCategories({
    organizationId,
  });

  const tags = await getAllTags({
    organizationId,
  });
>>>>>>> b64ba710

  const { assets, totalAssets } = await getAssets({
    organizationId,
    page,
    perPage,
    search,
    categoriesIds,
    tagsIds,
  });
  const totalPages = Math.ceil(totalAssets / perPage);

  return {
    page,
    perPage,
    search,
    totalAssets,
    prev,
    next,
    categories: [...selectedCategories, ...categoryExcludedSelected],
    totalCategories,
    tags: [...selectedTags, ...tagsExcludedSelected],
    totalTags,
    assets,
    totalPages,
    cookie,
  };
};

export const createLocationChangeNote = async ({
  currentLocation,
  newLocation,
  firstName,
  lastName,
  assetName,
  assetId,
  userId,
  isRemoving,
}: {
  currentLocation: Location | null;
  newLocation: Location | null;
  firstName: string;
  lastName: string;
  assetName: Asset["title"];
  assetId: Asset["id"];
  userId: User["id"];
  isRemoving: boolean;
}) => {
  /**
   * WE have a few cases to handle:
   * 1. Setting the first location
   * 2. Updating the location
   * 3. Removing the location
   */

  let message = "";
  if (currentLocation && newLocation) {
    message = `**${firstName.trim()} ${lastName.trim()}** updated the location of **${assetName.trim()}** from **${currentLocation.name.trim()}** to **${newLocation.name.trim()}**`; // updating location
  }

  if (newLocation && !currentLocation) {
    message = `**${firstName.trim()} ${lastName.trim()}** set the location of **${assetName.trim()}** to **${newLocation.name.trim()}**`; // setting to first location
  }

  if (isRemoving || !newLocation) {
    message = `**${firstName.trim()} ${lastName.trim()}** removed  **${assetName.trim()}** from location **${currentLocation?.name.trim()}**`; // removing location
  }
  await createNote({
    content: message,
    type: "UPDATE",
    userId,
    assetId,
  });
};

/** Fetches assets with the data needed for exporting to CSV */
export const fetchAssetsForExport = async ({
  organizationId,
}: {
  organizationId: Organization["id"];
}) =>
  await db.asset.findMany({
    where: {
      organizationId,
    },
    include: {
      category: true,
      location: true,
      notes: true,
      custody: {
        include: {
          custodian: true,
        },
      },
      tags: true,
      customFields: {
        include: {
          customField: true,
        },
      },
    },
  });

export const createAssetsFromContentImport = async ({
  data,
  userId,
  organizationId,
}: {
  data: CreateAssetFromContentImportPayload[];
  userId: User["id"];
  organizationId: Organization["id"];
}) => {
  const categories = await createCategoriesIfNotExists({
    data,
    userId,
    organizationId,
  });

  const locations = await createLocationsIfNotExists({
    data,
    userId,
    organizationId,
  });

  const teamMembers = await createTeamMemberIfNotExists({
    data,
    organizationId,
  });

  const tags = await createTagsIfNotExists({
    data,
    userId,
    organizationId,
  });

  const customFields = await createCustomFieldsIfNotExists({
    data,
    organizationId,
    userId,
  });

  for (const asset of data) {
    const customFieldsValues: ShelfAssetCustomFieldValueType[] = Object.entries(
      asset
    ).reduce((res, [key, val]) => {
      if (key.startsWith("cf:") && val) {
        const { name } = getDefinitionFromCsvHeader(key);
        if (customFields[name].id) {
          res.push({
            id: customFields[name].id,
            value: buildCustomFieldValue(
              { raw: asset[key] },
              customFields[name]
            ),
          } as ShelfAssetCustomFieldValueType);
        }
      }
      return res;
    }, [] as ShelfAssetCustomFieldValueType[]);

    await createAsset({
      organizationId,
      title: asset.title,
      description: asset.description || "",
      userId,
      categoryId: asset.category ? categories[asset.category] : null,
      locationId: asset.location ? locations[asset.location] : undefined,
      custodian: asset.custodian ? teamMembers[asset.custodian] : undefined,
      tags:
        asset.tags.length > 0
          ? {
              set: asset.tags
                .filter((t) => tags[t])
                .map((t) => ({ id: tags[t] })),
            }
          : undefined,
      customFieldsValues,
    });
  }
};

export const createAssetsFromBackupImport = async ({
  data,
  userId,
  organizationId,
}: {
  data: CreateAssetFromBackupImportPayload[];
  userId: User["id"];
  organizationId: Organization["id"];
}) => {
  //TODO use concurrency control or it will overload the server
  data.map(async (asset) => {
    /** Base data from asset */
    const d = {
      data: {
        title: asset.title,
        description: asset.description || null,
        mainImage: asset.mainImage || null,
        mainImageExpiration: oneDayFromNow(),
        userId,
        organizationId,
        status: asset.status,
        createdAt: new Date(asset.createdAt),
        updatedAt: new Date(asset.updatedAt),
        qrCodes: {
          create: [
            {
              version: 0,
              errorCorrection: ErrorCorrection["L"],
              userId,
              organizationId,
            },
          ],
        },
      },
    };

    /** Category */
    if (asset.category && Object.keys(asset?.category).length > 0) {
      const category = asset.category as Category;

      const existingCat = await db.category.findFirst({
        where: {
          userId,
          name: category.name,
        },
      });

      /** If it doesnt exist, create a new one */
      if (!existingCat) {
        const newCat = await db.category.create({
          data: {
            organizationId,
            name: category.name,
            description: category.description || "",
            color: category.color,
            userId,
            createdAt: new Date(category.createdAt),
            updatedAt: new Date(category.updatedAt),
          },
        });
        /** Add it to the data for creating the asset */
        Object.assign(d.data, {
          categoryId: newCat.id,
        });
      } else {
        /** Add it to the data for creating the asset */
        Object.assign(d.data, {
          categoryId: existingCat.id,
        });
      }
    }

    /** Location */
    if (asset.location && Object.keys(asset?.location).length > 0) {
      const location = asset.location as Location;

      const existingLoc = await db.location.findFirst({
        where: {
          organizationId,
          name: location.name,
        },
      });

      /** If it doesnt exist, create a new one */
      if (!existingLoc) {
        const newLoc = await db.location.create({
          data: {
            name: location.name,
            description: location.description || "",
            address: location.address || "",
            organizationId,
            userId,
            createdAt: new Date(location.createdAt),
            updatedAt: new Date(location.updatedAt),
          },
        });
        /** Add it to the data for creating the asset */
        Object.assign(d.data, {
          locationId: newLoc.id,
        });
      } else {
        /** Add it to the data for creating the asset */
        Object.assign(d.data, {
          locationId: existingLoc.id,
        });
      }
    }

    /** Custody */
    if (asset.custody && Object.keys(asset?.custody).length > 0) {
      const { custodian } = asset.custody;

      const existingCustodian = await db.teamMember.findFirst({
        where: {
          deletedAt: null,
          organizations: {
            some: {
              id: organizationId,
            },
          },
          name: custodian.name,
        },
      });

      if (!existingCustodian) {
        const newCustodian = await db.teamMember.create({
          data: {
            name: custodian.name,
            organizations: {
              connect: {
                id: organizationId,
              },
            },
            createdAt: new Date(custodian.createdAt),
            updatedAt: new Date(custodian.updatedAt),
          },
        });

        Object.assign(d.data, {
          custody: {
            create: {
              teamMemberId: newCustodian.id,
            },
          },
        });
      } else {
        Object.assign(d.data, {
          custody: {
            create: {
              teamMemberId: existingCustodian.id,
            },
          },
        });
      }
    }

    /** Tags */
    if (asset.tags && asset.tags.length > 0) {
      const tagsNames = asset.tags.map((t) => t.name);
      // now we loop through the categories and check if they exist
      let tags: Record<string, string> = {};
      for (const tag of tagsNames) {
        const existingTag = await db.tag.findFirst({
          where: {
            name: tag,
            userId,
          },
        });

        if (!existingTag) {
          // if the tag doesn't exist, we create a new one
          const newTag = await db.tag.create({
            data: {
              name: tag as string,
              user: {
                connect: {
                  id: userId,
                },
              },
              organization: {
                connect: {
                  id: organizationId,
                },
              },
            },
          });
          tags[tag] = newTag.id;
        } else {
          // if the tag exists, we just update the id
          tags[tag] = existingTag.id;
        }
      }

      Object.assign(d.data, {
        tags:
          asset.tags.length > 0
            ? {
                connect: asset.tags.map((tag) => ({ id: tags[tag.name] })),
              }
            : undefined,
      });
    }

    /** Custom fields */
    if (asset.customFields && asset.customFields.length > 0) {
      const customFieldDef = asset.customFields.reduce(
        (res, { value, customField }) => {
<<<<<<< HEAD
          // eslint-disable-next-line
=======
          // eslint-disable-next-line @typescript-eslint/no-unused-vars
>>>>>>> b64ba710
          const { id, createdAt, updatedAt, ...rest } = customField;
          const options = value?.valueOption?.length
            ? [value?.valueOption]
            : undefined;
          res.push({ ...rest, options, userId, organizationId });
          return res;
        },
        [] as Array<CustomFieldDraftPayload>
      );

      const cfIds = await upsertCustomField(customFieldDef);

      Object.assign(d.data, {
        customFields: {
          create: asset.customFields.map((cf) => ({
            value: cf.value,
            customFieldId: cfIds[cf.customField.name].id,
          })),
        },
      });
    }

    /** Create the Asset */
    const { id: assetId } = await db.asset.create(d);

    /** Create notes */
    if (asset?.notes?.length > 0) {
      await db.note.createMany({
        data: asset.notes.map((note: Note) => ({
          content: note.content,
          type: note.type,
          assetId,
          userId,
          createdAt: new Date(note.createdAt),
          updatedAt: new Date(note.updatedAt),
        })),
      });
    }
  });
};<|MERGE_RESOLUTION|>--- conflicted
+++ resolved
@@ -29,10 +29,7 @@
 } from "~/utils/custom-fields";
 import { ShelfStackError } from "~/utils/error";
 import { createSignedUrl, parseFileFormData } from "~/utils/storage.server";
-<<<<<<< HEAD
-import type { ShelfAssetCustomFieldValueType } from "./types";
-import { createCategoriesIfNotExists } from "../category";
-=======
+
 import type {
   CreateAssetFromBackupImportPayload,
   CreateAssetFromContentImportPayload,
@@ -40,7 +37,7 @@
   UpdateAssetPayload,
 } from "./types";
 import { createCategoriesIfNotExists, getAllCategories } from "../category";
->>>>>>> b64ba710
+
 import {
   createCustomFieldsIfNotExists,
   upsertCustomField,
@@ -709,7 +706,6 @@
     customFields,
   ] = await db.$transaction([
     /** Get the categories */
-<<<<<<< HEAD
     db.category.findMany({ where: { userId }, take: 4 }),
     db.category.count({ where: { userId } }),
 
@@ -768,24 +764,19 @@
     }),
     db.category.findMany({ where: { userId, id: categorySelected } }),
     db.category.count({ where: { userId } }),
-=======
     db.category.findMany({ where: { organizationId } }),
->>>>>>> b64ba710
 
     /** Get the tags */
     db.tag.findMany({ where: { organizationId } }),
 
     /** Get the locations */
-<<<<<<< HEAD
     db.location.findMany({
       where: { userId, id: { not: locationSelected } },
       take: 4,
     }),
     db.location.findMany({ where: { userId, id: locationSelected } }),
     db.location.count({ where: { userId } }),
-=======
     db.location.findMany({ where: { organizationId } }),
->>>>>>> b64ba710
 
     /** Get the custom fields */
     db.customField.findMany({
@@ -819,7 +810,6 @@
   const cookie = await updateCookieWithPerPage(request, perPageParam);
   const { perPage } = cookie;
 
-<<<<<<< HEAD
   const [
     categoryExcludedSelected,
     selectedCategories,
@@ -838,15 +828,7 @@
     db.tag.findMany({ where: { userId, id: { in: tagsIds } }, take: 4 }),
     db.tag.count({ where: { userId } }),
   ]);
-=======
-  const categories = await getAllCategories({
-    organizationId,
-  });
-
-  const tags = await getAllTags({
-    organizationId,
-  });
->>>>>>> b64ba710
+
 
   const { assets, totalAssets } = await getAssets({
     organizationId,
@@ -1234,11 +1216,8 @@
     if (asset.customFields && asset.customFields.length > 0) {
       const customFieldDef = asset.customFields.reduce(
         (res, { value, customField }) => {
-<<<<<<< HEAD
-          // eslint-disable-next-line
-=======
           // eslint-disable-next-line @typescript-eslint/no-unused-vars
->>>>>>> b64ba710
+
           const { id, createdAt, updatedAt, ...rest } = customField;
           const options = value?.valueOption?.length
             ? [value?.valueOption]
