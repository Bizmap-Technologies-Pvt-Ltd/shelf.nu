--- conflicted
+++ resolved
@@ -1132,13 +1132,8 @@
     perPage,
     search,
     totalAssets,
-<<<<<<< HEAD
-    prev,
-    next,
     totalCategories,
     totalTags,
-=======
->>>>>>> 2dbdd7fa
     categories: excludeCategoriesQuery
       ? []
       : [...selectedCategories, ...categoryExcludedSelected],
