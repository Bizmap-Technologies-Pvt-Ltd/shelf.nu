--- conflicted
+++ resolved
@@ -137,11 +137,7 @@
     ) {
       const redirectTo =
         typeof request !== "undefined"
-<<<<<<< HEAD
-          ? new URL(request.url).pathname
-=======
           ? getRedirectUrlFromRequest(request)
->>>>>>> f2f16690
           : undefined;
 
       throw new ShelfError({
