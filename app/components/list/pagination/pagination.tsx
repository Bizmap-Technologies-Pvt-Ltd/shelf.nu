import { useMemo } from "react";
import { useLoaderData } from "@remix-run/react";
<<<<<<< HEAD
import Input from "~/components/forms/input";
import { Button } from "~/components/shared/button";
=======
import { Button } from "~/components/shared";
>>>>>>> 2894bea1
import type { IndexResponse } from "~/routes/_layout+/assets._index";

export const Pagination = () => {
  const { page, totalItems, totalPages, perPage, next, prev } =
    useLoaderData<IndexResponse>();

<<<<<<< HEAD
  // const pageNumbers = useMemo(() => {
  //   const pages = [];
  //   for (let i = 1; i <= totalPages; i++) {
  //     pages.push(i);
  //   }
  //   return pages;
  // }, [totalPages]);

=======
>>>>>>> 2894bea1
  const { prevDisabled, nextDisabled } = useMemo(
    () => ({
      prevDisabled: totalPages <= 1 || page <= 1,
      nextDisabled: totalPages <= 1 || page * perPage >= totalItems,
    }),
    [page, totalPages, perPage, totalItems]
  );

  return (
    <div className="flex items-center justify-between  px-6 py-[18px]">
      <Button variant="secondary" size="sm" to={prev} disabled={prevDisabled}>
        {"< Previous"}
      </Button>

      <div className="flex items-center gap-2 py-2 text-gray-400">
        <span>{page === 0 ? 1 : page}</span>
        <span>/</span>
        <span>{totalPages}</span>
      </div>

      <Button variant="secondary" size="sm" to={next} disabled={nextDisabled}>
        {"Next >"}
      </Button>
    </div>
  );
};<|MERGE_RESOLUTION|>--- conflicted
+++ resolved
@@ -1,28 +1,12 @@
 import { useMemo } from "react";
 import { useLoaderData } from "@remix-run/react";
-<<<<<<< HEAD
-import Input from "~/components/forms/input";
-import { Button } from "~/components/shared/button";
-=======
 import { Button } from "~/components/shared";
->>>>>>> 2894bea1
 import type { IndexResponse } from "~/routes/_layout+/assets._index";
 
 export const Pagination = () => {
   const { page, totalItems, totalPages, perPage, next, prev } =
     useLoaderData<IndexResponse>();
 
-<<<<<<< HEAD
-  // const pageNumbers = useMemo(() => {
-  //   const pages = [];
-  //   for (let i = 1; i <= totalPages; i++) {
-  //     pages.push(i);
-  //   }
-  //   return pages;
-  // }, [totalPages]);
-
-=======
->>>>>>> 2894bea1
   const { prevDisabled, nextDisabled } = useMemo(
     () => ({
       prevDisabled: totalPages <= 1 || page <= 1,
