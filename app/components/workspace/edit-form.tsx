import {
  type Organization,
  type Currency,
  OrganizationType,
} from "@prisma/client";
import { useFetcher, useLoaderData } from "@remix-run/react";
import { useAtom, useAtomValue } from "jotai";
import { useZorm } from "react-zorm";
import { z } from "zod";
import { updateDynamicTitleAtom } from "~/atoms/dynamic-title-atom";
<<<<<<< HEAD
import { fileErrorAtom, validateFileAtom } from "~/atoms/file";
import { useDisabled } from "~/hooks/use-disabled";
=======
import { fileErrorAtom, defaultValidateFileAtom } from "~/atoms/file";
>>>>>>> acc34326
import type { loader } from "~/routes/_layout+/account-details.workspace.$workspaceId.edit";
import { ACCEPT_SUPPORTED_IMAGES } from "~/utils/constants";
import { tw } from "~/utils/tw";
import { zodFieldIsRequired } from "~/utils/zod";
import CurrencySelector from "./currency-selector";
import FormRow from "../forms/form-row";
import { InnerLabel } from "../forms/inner-label";
import Input from "../forms/input";
import { Switch } from "../forms/switch";
import { CrispButton } from "../marketing/crisp";
import { Button } from "../shared/button";
import { Card } from "../shared/card";
import { Spinner } from "../shared/spinner";

/** Pass props of the values to be used as default for the form fields */
interface Props {
  name?: Organization["name"];
  currency?: Organization["currency"];
  className?: string;
}

export const EditGeneralWorkspaceSettingsFormSchema = (
  personalOrg: boolean = false
) =>
  z.object({
    id: z.string(),
    name: personalOrg
      ? z.string().optional()
      : z.string().min(2, "Name is required"),
    logo: z.any().optional(),
    currency: z.custom<Currency>(),
  });

export const WorkspaceEditForms = ({ name, currency, className }: Props) => (
  <div className={tw("flex flex-col gap-3", className)}>
    <WorkspaceGeneralEditForms name={name} currency={currency} />
    <WorkspacePermissionsEditForm />
    <WorkspaceSSOEditForm />
  </div>
);

const WorkspaceGeneralEditForms = ({ name, currency, className }: Props) => {
  const { organization, isPersonalWorkspace } = useLoaderData<typeof loader>();

  let schema = EditGeneralWorkspaceSettingsFormSchema(isPersonalWorkspace);
  const zo = useZorm("NewQuestionWizardScreen", schema);
  const fetcher = useFetcher({ key: "general" });
  const disabled = useDisabled(fetcher);
  const fileError = useAtomValue(fileErrorAtom);
  const [, validateFile] = useAtom(defaultValidateFileAtom);
  const [, updateTitle] = useAtom(updateDynamicTitleAtom);

  return (
    <fetcher.Form
      ref={zo.ref}
      method="post"
      className="flex  flex-col gap-2"
      encType="multipart/form-data"
    >
      <Card className={tw("my-0", className)}>
        <div className="mb-6">
          <h3 className="text-text-lg font-semibold">General</h3>
          <p className="text-sm text-gray-600">
            Manage general workspace settings.
          </p>
        </div>
        <input type="hidden" value={organization.id} name="id" />

        <FormRow
          rowLabel={"Name"}
          className="border-b-0 pb-[10px] pt-0"
          required={zodFieldIsRequired(schema.shape.name)}
        >
          <Input
            label="Name"
            hideLabel
            name={zo.fields.name()}
            disabled={isPersonalWorkspace || disabled}
            error={zo.errors.name()?.message}
            autoFocus
            onChange={updateTitle}
            className="w-full"
            defaultValue={name || undefined}
            placeholder=""
            required={!isPersonalWorkspace}
          />
        </FormRow>

        <FormRow rowLabel={"Main image"} className="border-b-0">
          <div>
            <p className="hidden lg:block">
              Accepts PNG, JPG or JPEG (max.4 MB)
            </p>
            <Input
              // disabled={disabled}
              accept={ACCEPT_SUPPORTED_IMAGES}
              name="image"
              type="file"
              onChange={validateFile}
              label={"Main image"}
              hideLabel
              error={fileError}
              className="mt-2"
              inputClassName="border-0 shadow-none p-0 rounded-none"
            />
            <p className="mt-2 lg:hidden">
              Accepts PNG, JPG or JPEG (max.4 MB)
            </p>
          </div>
        </FormRow>

        <div>
          <FormRow
            rowLabel={"Currency"}
            className={"border-b-0"}
            subHeading={
              <p>
                Choose the currency for your workspace. If you don't see your
                currency, please{" "}
                <CrispButton variant="link" className="inline text-xs">
                  contact support
                </CrispButton>
                .
              </p>
            }
          >
            <InnerLabel hideLg>Currency</InnerLabel>
            <CurrencySelector
              defaultValue={currency || "USD"}
              name={zo.fields.currency()}
            />
          </FormRow>
        </div>
        <div className="text-right">
          <Button
            type="submit"
            disabled={disabled}
            value="general"
            name="intent"
          >
            {disabled ? <Spinner /> : "Save"}
          </Button>
        </div>
      </Card>
    </fetcher.Form>
  );
};

export const EditWorkspacePermissionsSettingsFormSchema = () =>
  z.object({
    id: z.string(),
    selfServiceCanSeeCustody: z
      .string()
      .transform((val) => val === "on")
      .default("false"),
    selfServiceCanSeeBookings: z
      .string()
      .transform((value) => value === "on")
      .default("false"),
    baseUserCanSeeCustody: z
      .string()
      .transform((value) => value === "on")
      .default("false"),
    baseUserCanSeeBookings: z
      .string()
      .transform((value) => value === "on")
      .default("false"),
  });

const WorkspacePermissionsEditForm = ({ className }: Props) => {
  const { organization } = useLoaderData<typeof loader>();
  const fetcher = useFetcher({ key: "permissions" });
  let schema = EditWorkspacePermissionsSettingsFormSchema();
  const zo = useZorm("NewQuestionWizardScreen", schema);
  const disabled = useDisabled(fetcher);

  return organization.type === OrganizationType.TEAM ? (
    <fetcher.Form ref={zo.ref} method="post" className="flex flex-col gap-2">
      <Card className={tw("my-0 w-full", className)}>
        <div className=" border-b pb-5">
          <h2 className=" text-[18px] font-semibold">Permissions</h2>
          <p>
            Adjust specific permissions for <b>Self Service</b> and <b>Base</b>{" "}
            users.
          </p>
        </div>
        <input type="hidden" value={organization.id} name="id" />

        <h4 className="mt-5 text-text-md">Self service users</h4>
        <FormRow
          rowLabel={`View custody`}
          subHeading={
            <div>
              Allow <b>self service</b> users to <b>see</b> custody of assets
              which are not assigned to them. By default they can only see
              custodian for assets that they are the custodian of.
            </div>
          }
          className="border-b-0 pb-[10px]"
          required
        >
          <div className="flex flex-col items-center gap-2">
            <Switch
              name={zo.fields.selfServiceCanSeeCustody()}
              id="selfServiceCustody"
              disabled={disabled}
              defaultChecked={organization.selfServiceCanSeeCustody}
            />
            <label
              htmlFor={`selfServiceCustody`}
              className=" hidden text-gray-500"
            >
              Allow
            </label>
          </div>
        </FormRow>

        <FormRow
          rowLabel={`View bookings`}
          subHeading={
            <div>
              Allow <b>self service</b> users to <b>see</b> bookings which are
              not assigned to them. By default they can only see bookings that
              they are the custodian of.
            </div>
          }
          className="border-b-0 pb-[10px]"
          required
        >
          <div className="flex flex-col items-center gap-2">
            <Switch
              name={zo.fields.selfServiceCanSeeBookings()}
              id="selfServiceBookings"
              disabled={disabled}
              defaultChecked={organization.selfServiceCanSeeBookings}
            />
            <label
              htmlFor={`selfServiceBookings`}
              className=" hidden text-gray-500"
            >
              Allow
            </label>
          </div>
        </FormRow>

        <h4 className="border-t pt-5 text-text-md">Base users</h4>
        <FormRow
          rowLabel={`View custody`}
          subHeading={
            <div>
              Allow <b>base</b> users to <b>see</b> custody of assets which are
              not assigned to them. By default they can only see custodian for
              assets that they are the custodian of.
            </div>
          }
          className="border-b-0 pb-[10px]"
          required
        >
          <div className="flex flex-col items-center gap-2">
            <Switch
              name={zo.fields.baseUserCanSeeCustody()}
              id="baseUserCustody"
              disabled={disabled}
              defaultChecked={organization.baseUserCanSeeCustody}
            />
            <label
              htmlFor={`baseUserCustody`}
              className=" hidden text-gray-500"
            >
              Allow
            </label>
          </div>
        </FormRow>

        <FormRow
          rowLabel={`View bookings`}
          subHeading={
            <div>
              Allow <b>base</b> users to <b>see</b> bookings which are not
              assigned to them. By default they can only see bookings that they
              are the custodian of.
            </div>
          }
          className="border-b-0 pb-[10px]"
          required
        >
          <div className="flex flex-col items-center gap-2">
            <Switch
              name={zo.fields.baseUserCanSeeBookings()}
              id="baseUserBookings"
              disabled={disabled}
              defaultChecked={organization.baseUserCanSeeBookings}
            />
            <label
              htmlFor={`baseUserBookings`}
              className=" hidden text-gray-500"
            >
              Allow
            </label>
          </div>
        </FormRow>

        <div className="text-right">
          <Button
            type="submit"
            disabled={disabled}
            name="intent"
            value="permissions"
          >
            {disabled ? <Spinner /> : "Save"}
          </Button>
        </div>
      </Card>
    </fetcher.Form>
  ) : null;
};

export const EditWorkspaceSSOSettingsFormSchema = (sso: boolean = false) =>
  z.object({
    id: z.string(),
    selfServiceGroupId: sso
      ? z.string().min(1, "Self service group id is required")
      : z.string().optional(),
    baseUserGroupId: sso
      ? z.string().min(1, "Self service group id is required")
      : z.string().optional(),
    adminGroupId: sso
      ? z.string().min(1, "Administrator group id is required")
      : z.string().optional(),
  });

const WorkspaceSSOEditForm = ({ className }: Props) => {
  const { organization } = useLoaderData<typeof loader>();
  const fetcher = useFetcher({ key: "sso" });
  let schema = EditWorkspaceSSOSettingsFormSchema(organization.enabledSso);
  const zo = useZorm("NewQuestionWizardScreen", schema);
  const disabled = useDisabled(fetcher);

  return organization.enabledSso && organization.ssoDetails ? (
    <fetcher.Form ref={zo.ref} method="post" className="flex flex-col gap-2">
      <Card className={tw("my-0 ", className)}>
        <div className=" border-b pb-5">
          <h2 className=" text-[18px] font-semibold">SSO details</h2>
          <p>
            This workspace has SSO enabled so you can see your SSO settings.
          </p>
        </div>
        <input type="hidden" value={organization.id} name="id" />

        <FormRow
          rowLabel={"SSO Domain"}
          className="border-b-0 pb-[10px]"
          subHeading={
            "The domain that this workspace is linked to. If you want it changed, please contact support."
          }
          required
        >
          <Input
            label="SSO Domain"
            hideLabel
            disabled={true}
            className="disabled w-full"
            defaultValue={organization.ssoDetails.domain}
            required
          />
        </FormRow>

        <FormRow
          rowLabel={`Administrator role group id`}
          subHeading={
            <div>
              Place the Id of the group that should be mapped to the{" "}
              <b>Administrator</b> role.
            </div>
          }
          className="border-b-0 pb-[10px]"
          required
        >
          <Input
            label={"Administrator role group id"}
            hideLabel
            className="w-full"
            name={zo.fields.adminGroupId()}
            error={zo.errors.adminGroupId()?.message}
            defaultValue={organization.ssoDetails.adminGroupId || undefined}
            required
          />
        </FormRow>

        <FormRow
          rowLabel={`Self service role group id`}
          subHeading={
            <div>
              Place the Id of the group that should be mapped to the{" "}
              <b>Self service</b> role.
            </div>
          }
          className="border-b-0 pb-[10px]"
          required
        >
          <Input
            label={"Self service role group id"}
            hideLabel
            name={zo.fields.selfServiceGroupId()}
            error={zo.errors.selfServiceGroupId()?.message}
            defaultValue={
              organization.ssoDetails.selfServiceGroupId || undefined
            }
            className="w-full"
            required
          />
        </FormRow>
        <FormRow
          rowLabel={`Base user role group id`}
          subHeading={
            <div>
              Place the Id of the group that should be mapped to the <b>Base</b>{" "}
              role.
            </div>
          }
          className="border-b-0 pb-[10px]"
          required
        >
          <Input
            label={"Base user role group id"}
            hideLabel
            name={zo.fields.baseUserGroupId()}
            error={zo.errors.baseUserGroupId()?.message}
            defaultValue={organization.ssoDetails.baseUserGroupId || undefined}
            className="w-full"
            required
          />
        </FormRow>
        <div className="text-right">
          <Button type="submit" disabled={disabled} name="intent" value="sso">
            {disabled ? <Spinner /> : "Save"}
          </Button>
        </div>
      </Card>
    </fetcher.Form>
  ) : null;
};<|MERGE_RESOLUTION|>--- conflicted
+++ resolved
@@ -8,12 +8,8 @@
 import { useZorm } from "react-zorm";
 import { z } from "zod";
 import { updateDynamicTitleAtom } from "~/atoms/dynamic-title-atom";
-<<<<<<< HEAD
-import { fileErrorAtom, validateFileAtom } from "~/atoms/file";
+import { fileErrorAtom, defaultValidateFileAtom } from "~/atoms/file";
 import { useDisabled } from "~/hooks/use-disabled";
-=======
-import { fileErrorAtom, defaultValidateFileAtom } from "~/atoms/file";
->>>>>>> acc34326
 import type { loader } from "~/routes/_layout+/account-details.workspace.$workspaceId.edit";
 import { ACCEPT_SUPPORTED_IMAGES } from "~/utils/constants";
 import { tw } from "~/utils/tw";
