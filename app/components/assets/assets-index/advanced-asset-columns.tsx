import React from "react";
import type { RenderableTreeNode } from "@markdoc/markdoc";
import { CustomFieldType, type AssetStatus } from "@prisma/client";
import {
  Popover,
  PopoverTrigger,
  PopoverPortal,
  PopoverContent,
} from "@radix-ui/react-popover";
import { Link, useLoaderData } from "@remix-run/react";
import LineBreakText from "~/components/layout/line-break-text";
import { MarkdownViewer } from "~/components/markdown/markdown-viewer";
import { Badge } from "~/components/shared/badge";
import { Button } from "~/components/shared/button";
import { DateS } from "~/components/shared/date";
import { GrayBadge } from "~/components/shared/gray-badge";
import {
  Tooltip,
  TooltipContent,
  TooltipProvider,
  TooltipTrigger,
} from "~/components/shared/tooltip";
import { Td as BaseTd } from "~/components/table";
import When from "~/components/when/when";
import { useAssetIndexFreezeColumn } from "~/hooks/use-asset-index-freeze-column";

import { useAssetIndexShowImage } from "~/hooks/use-asset-index-show-image";
import { useAssetIndexViewState } from "~/hooks/use-asset-index-view-state";

import { useUserRoleHelper } from "~/hooks/user-user-role-helper";
import type {
  AdvancedIndexAsset,
  ShelfAssetCustomFieldValueType,
} from "~/modules/asset/types";
import type { ColumnLabelKey } from "~/modules/asset-index-settings/helpers";
// eslint-disable-next-line import/no-cycle
import {
  ListItemTagsColumn,
  type AssetIndexLoaderData,
} from "~/routes/_layout+/assets._index";
import { getCustomFieldDisplayValue } from "~/utils/custom-fields";
import { isLink } from "~/utils/misc";
import {
  PermissionAction,
  PermissionEntity,
} from "~/utils/permissions/permission.data";
import { userHasPermission } from "~/utils/permissions/permission.validator.client";
import { tw } from "~/utils/tw";
import { resolveTeamMemberName } from "~/utils/user";
import { freezeColumnClassNames } from "./freeze-column-classes";
import { AssetImage } from "../asset-image";
import { AssetStatusBadge } from "../asset-status-badge";
import { QrPreviewDialog } from "../qr-preview-dialog";
import AssetQuickActions from "./asset-quick-actions";

export function AdvancedIndexColumn({
  column,
  item,
}: {
  column: ColumnLabelKey;
  item: AdvancedIndexAsset;
}) {
  const { locale, currentOrganization, timeZone } =
    useLoaderData<AssetIndexLoaderData>();
  const showAssetImage = useAssetIndexShowImage();
  const freezeColumn = useAssetIndexFreezeColumn();
  const { modeIsAdvanced } = useAssetIndexViewState();
  const isCustomField = column.startsWith("cf_");

  if (isCustomField) {
    const fieldName = column.replace("cf_", "");
    const field = item.customFields?.find(
      (customFieldValue) => customFieldValue.customField.name === fieldName
    );

    const fieldValue =
      field?.value as unknown as ShelfAssetCustomFieldValueType["value"];

    if (!field) {
      return <Td> </Td>;
    }

    const customFieldDisplayValue = getCustomFieldDisplayValue(fieldValue, {
      locale,
      timeZone,
    });

    return (
      <Td>
        {field.customField.type === CustomFieldType.MULTILINE_TEXT ? (
          <Popover>
            <PopoverTrigger className="underline hover:cursor-pointer">
              View content
            </PopoverTrigger>
            <PopoverPortal>
              <PopoverContent
                align="end"
                className={tw(
                  "z-[999999] mt-1 min-w-[300px] rounded-md border border-gray-300 bg-white p-4"
                )}
              >
                <MarkdownViewer
                  content={customFieldDisplayValue as RenderableTreeNode}
                />
              </PopoverContent>
            </PopoverPortal>
          </Popover>
        ) : isLink(customFieldDisplayValue as string) ? (
          <Button
            role="link"
            variant="link"
            className="text-gray text-end font-normal underline hover:text-gray-600"
            target="_blank"
            to={`${customFieldDisplayValue}?ref=shelf-webapp`}
          >
            {customFieldDisplayValue as string}
          </Button>
        ) : (
          (customFieldDisplayValue as string)
        )}
      </Td>
    );
  }
  switch (column) {
    case "name":
      return (
        <TextColumn
          className={tw(
            "min-w-[300px] max-w-[400px] whitespace-normal",
            modeIsAdvanced && freezeColumn ? freezeColumnClassNames.name : ""
          )}
          value={
            <div className={tw("flex items-center gap-2 ")}>
              {showAssetImage ? (
                <AssetImage
                  asset={{
                    assetId: item.id,
                    mainImage: item.mainImage,
                    mainImageExpiration: item.mainImageExpiration,
                    alt: item.title,
                  }}
                  className="size-10 rounded-[4px] border object-cover"
                  withPreview={!!item.mainImage}
                />
              ) : null}

              <div>
                <Link
                  to={item.id}
                  className="font-medium underline hover:text-gray-600"
                  title={item.title}
                >
                  {item.title}
                </Link>
              </div>
            </div>
          }
        />
      );

    case "id":
      return <TextColumn value={item[column]} />;

    case "qrId":
      return (
        <QrPreviewDialog
          asset={item}
          trigger={
            <Td className="w-full max-w-none !overflow-visible whitespace-nowrap">
              <Button variant="link-gray">{item.qrId}</Button>
            </Td>
          }
        />
      );

    case "status":
      return <StatusColumn status={item.status} />;

    case "description":
      return <DescriptionColumn value={item.description ?? ""} />;

    case "valuation":
      const value = item?.valuation?.toLocaleString(locale, {
        currency: currentOrganization.currency,
        style: "currency",
        minimumFractionDigits: 2,
        maximumFractionDigits: 2,
      });
      return <TextColumn value={value ?? ""} />;

    case "createdAt":
      return <DateColumn value={item.createdAt} />;

    case "category":
      return <CategoryColumn category={item.category} />;

    case "tags":
      return <TagsColumn tags={item.tags} />;

    case "location":
      return (
        <TextColumn
          value={
            item?.location?.name ? (
              <Button
                to={`/locations/${item.locationId}`}
                title={item.location.name}
                target="_blank"
                variant="link-gray"
              >
                {item.location.name}
              </Button>
            ) : (
              ""
            )
          }
        />
      );

    case "kit":
      return (
        <TextColumn
          value={
            item?.kit?.name ? (
              <Link
                to={`/kits/${item.kitId}`}
                className="block max-w-[220px] truncate font-medium underline hover:text-gray-600"
                title={item.kit.name}
              >
                {item.kit.name}
              </Link>
            ) : (
              ""
            )
          }
        />
      );

    case "custody":
      return <CustodyColumn custody={item.custody} />;

    case "availableToBook":
      return <TextColumn value={item.availableToBook ? "Yes" : "No"} />;

<<<<<<< HEAD
    case "upcomingReminder":
      return (
        <UpcomingReminderColumn
          assetId={item.id}
          upcomingReminder={item.upcomingReminder}
        />
=======
    case "actions":
      return (
        <Td>
          <AssetQuickActions asset={item} />
        </Td>
>>>>>>> 8e3e8453
      );
  }
}

function TextColumn({
  value,
  className,
  ...rest
}: {
  value: string | React.ReactNode;
  className?: string;
}) {
  return (
    <Td
      className={tw(
        "w-full max-w-none !overflow-visible whitespace-nowrap",
        className
      )}
      {...rest}
    >
      {/* Only show tooltip when value is more than 60 - 2 rows of 30 */}
      {typeof value === "string" && value.length > 60 ? (
        <TooltipProvider>
          <Tooltip>
            <TooltipTrigger className="text-left">
              {value.slice(0, 60)}...
            </TooltipTrigger>

            <TooltipContent side="top" className="max-w-[400px]">
              <p className="text-sm">{value}</p>
            </TooltipContent>
          </Tooltip>
        </TooltipProvider>
      ) : (
        <span>{value}</span>
      )}
    </Td>
  );
}

function StatusColumn({ status }: { status: AssetStatus }) {
  return (
    <Td className="w-full max-w-none whitespace-nowrap">
      {/* Here iwe pass `true` to availableToBook just to make sure its not visible next to status as it has its own column  */}
      <AssetStatusBadge status={status} availableToBook={true} />
    </Td>
  );
}

function DescriptionColumn({ value }: { value: string }) {
  return (
    <Td className="max-w-62 whitepsace-pre-wrap">
      {/* Only show tooltip when value is more than 60 - 2 rows of 30 */}
      {value.length > 60 ? (
        <TooltipProvider>
          <Tooltip>
            <TooltipTrigger className="text-left">
              <LineBreakText text={value} />
            </TooltipTrigger>

            <TooltipContent side="top" className="max-w-[400px]">
              <h5>Asset description</h5>
              <p className="text-sm">{value}</p>
            </TooltipContent>
          </Tooltip>
        </TooltipProvider>
      ) : (
        <span>{value}</span>
      )}
    </Td>
  );
}

function DateColumn({ value }: { value: string | Date }) {
  return (
    <Td className="w-full max-w-none whitespace-nowrap">
      <DateS date={value} />
    </Td>
  );
}

function CategoryColumn({
  category,
}: {
  category: AdvancedIndexAsset["category"];
}) {
  return (
    <Td className="w-full max-w-none whitespace-nowrap">
      {category ? (
        <Badge color={category.color} withDot={false}>
          {category.name}
        </Badge>
      ) : (
        <Badge color={"#808080"} withDot={false}>
          {"Uncategorized"}
        </Badge>
      )}
    </Td>
  );
}

function TagsColumn({ tags }: { tags: AdvancedIndexAsset["tags"] }) {
  return (
    <Td className="text-left">
      {tags.length > 0 && <ListItemTagsColumn tags={tags} />}
    </Td>
  );
}

function CustodyColumn({
  custody,
}: {
  custody: AdvancedIndexAsset["custody"];
}) {
  const { roles } = useUserRoleHelper();

  return (
    <When
      truthy={userHasPermission({
        roles,
        entity: PermissionEntity.custody,
        action: PermissionAction.read,
      })}
    >
      <Td>
        {custody ? (
          <GrayBadge>
            <>
              {custody.custodian?.user ? (
                <img
                  src={
                    custody.custodian?.user?.profilePicture ||
                    "/static/images/default_pfp.jpg"
                  }
                  className="mr-1 size-4 rounded-full"
                  alt=""
                />
              ) : null}
              <span className="mt-px">
                {resolveTeamMemberName({
                  name: custody.custodian.name,
                  user: custody.custodian?.user
                    ? {
                        firstName: custody.custodian?.user?.firstName || null,
                        lastName: custody.custodian?.user?.lastName || null,
                        profilePicture:
                          custody.custodian?.user?.profilePicture || null,
                        email: custody.custodian?.user?.email || "",
                      }
                    : undefined,
                })}
              </span>
            </>
          </GrayBadge>
        ) : null}
      </Td>
    </When>
  );
}

function Td({ className, ...rest }: React.ComponentProps<typeof BaseTd>) {
  return <BaseTd className={tw("p-[2px]", className)} {...rest} />;
}

function UpcomingReminderColumn({
  assetId,
  upcomingReminder,
}: {
  assetId: string;
  upcomingReminder: AdvancedIndexAsset["upcomingReminder"];
}) {
  if (!upcomingReminder) {
    return <Td>No upcoming reminder</Td>;
  }

  return (
    <Td>
      <Tooltip>
        <TooltipTrigger asChild>
          <Button variant="link-gray" to={`/assets/${assetId}/reminders`}>
            {upcomingReminder.displayDate}
          </Button>
        </TooltipTrigger>

        <TooltipContent className="max-w-[400px]">
          <p className="mb-1 font-bold">{upcomingReminder.name}</p>
          <p>{upcomingReminder.message.substring(0, 1000)}</p>
        </TooltipContent>
      </Tooltip>
    </Td>
  );
}<|MERGE_RESOLUTION|>--- conflicted
+++ resolved
@@ -242,20 +242,19 @@
     case "availableToBook":
       return <TextColumn value={item.availableToBook ? "Yes" : "No"} />;
 
-<<<<<<< HEAD
     case "upcomingReminder":
       return (
         <UpcomingReminderColumn
           assetId={item.id}
           upcomingReminder={item.upcomingReminder}
         />
-=======
+      );
+
     case "actions":
       return (
         <Td>
           <AssetQuickActions asset={item} />
         </Td>
->>>>>>> 8e3e8453
       );
   }
 }
