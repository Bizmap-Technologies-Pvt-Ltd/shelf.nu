import { useMemo } from "react";
import { useFetcher } from "@remix-run/react";
import { isFormProcessing } from "~/utils/form";
import { tw } from "~/utils/tw";
import {
  getModelLabelForEnumValue,
  type Error404AdditionalData,
} from "./utils";
import {
  Select,
  SelectContent,
  SelectItem,
  SelectTrigger,
  SelectValue,
} from "../forms/select";
import { Button } from "../shared/button";

export type Error404HandlerProps = {
  className?: string;
  style?: React.CSSProperties;
  additionalData: Error404AdditionalData;
};

export default function Error404Handler({
  className,
  style,
  additionalData,
}: Error404HandlerProps) {
  const fetcher = useFetcher();
  const disabled = isFormProcessing(fetcher.state);

  const content = useMemo(() => {
    switch (additionalData.model) {
      case "asset":
      case "kit":
      case "location":
<<<<<<< HEAD
      case "booking": {
=======

      case "booking":
      case "customField": {
>>>>>>> 932f5cc6
        const modelLabel = getModelLabelForEnumValue(additionalData.model);
        
        return (
          <div className="flex flex-col items-center text-center">
            <div className="w-full md:max-w-screen-sm">
              <h2 className="mb-2">

                <span className="capitalize">{modelLabel}</span> belongs to
                another workspace.
              </h2>
              <p className="mb-4">
                The {modelLabel} you are trying to view belongs to a different
                workspace you are part of. Would you like to switch to workspace{" "}
                <span className="font-bold">
                  "{additionalData.organization.organization.name}"
                </span>{" "}
                to view the {modelLabel}?
              </p>
              <fetcher.Form
                action="/api/user/change-current-organization"
                method="POST"
              >
                <input
                  type="hidden"
                  name="organizationId"
                  value={additionalData.organization.organization.id}
                />
                <input
                  type="hidden"
                  name="redirectTo"
                  value={additionalData.redirectTo}
                />
                <Button disabled={disabled}>Switch workspace</Button>
              </fetcher.Form>
            </div>
          </div>
        );
      }

<<<<<<< HEAD
=======

      /**
       * User can have a teamMember in multiple organizations, so in this case we
       * show a Select to choose from the organization and switch to that.
       **/
>>>>>>> 932f5cc6
      case "teamMember": {
        return (
          <div className="flex flex-col items-center text-center">
            <div className="w-full md:max-w-screen-sm">
              <h2 className="mb-2">
                <span className="capitalize">Team Member</span> belongs to
                another workspace(s).
              </h2>
              <p className="mb-4">
                The team member you are trying to view belongs to one/some of
                your different workspace you are part of. Would you like to
                switch to workspace to view the team member?
              </p>
              <fetcher.Form
                action="/api/user/change-current-organization"
                method="POST"
                className="flex flex-col items-center"
              >
                <Select name="organizationId" disabled={disabled}>
                  <SelectTrigger className="mb-4 max-w-80 px-3.5 py-2 text-left text-gray-500">
                    <SelectValue placeholder="Select workspace to switch" />
                  </SelectTrigger>
                  <SelectContent
                    position="popper"
                    className="w-full min-w-80 overflow-auto p-1"
                    align="start"
                  >
                    {additionalData.organizations.map(({ organization }) => (
                      <SelectItem
                        value={organization.id}
                        key={organization.id}
                        className="px-4 py-2"
                      >
                        {organization.name}
                      </SelectItem>
                    ))}
                  </SelectContent>
                </Select>
                <input
                  type="hidden"
                  name="redirectTo"
                  value={additionalData.redirectTo}
                />
                <Button disabled={disabled}>Switch workspace</Button>
              </fetcher.Form>
            </div>
          </div>
        );
      }

      default: {
        return null;
      }
    }
  }, [additionalData, disabled, fetcher]);

  return (
    <div
      className={tw("flex size-full items-center justify-center", className)}
      style={style}
    >
      {content}
    </div>
  );
}<|MERGE_RESOLUTION|>--- conflicted
+++ resolved
@@ -2,10 +2,8 @@
 import { useFetcher } from "@remix-run/react";
 import { isFormProcessing } from "~/utils/form";
 import { tw } from "~/utils/tw";
-import {
-  getModelLabelForEnumValue,
-  type Error404AdditionalData,
-} from "./utils";
+import type { Error404AdditionalData } from "./utils";
+import { getModelLabelForEnumValue } from "./utils";
 import {
   Select,
   SelectContent,
@@ -34,13 +32,9 @@
       case "asset":
       case "kit":
       case "location":
-<<<<<<< HEAD
-      case "booking": {
-=======
 
       case "booking":
       case "customField": {
->>>>>>> 932f5cc6
         const modelLabel = getModelLabelForEnumValue(additionalData.model);
         
         return (
@@ -80,14 +74,11 @@
         );
       }
 
-<<<<<<< HEAD
-=======
 
       /**
        * User can have a teamMember in multiple organizations, so in this case we
        * show a Select to choose from the organization and switch to that.
        **/
->>>>>>> 932f5cc6
       case "teamMember": {
         return (
           <div className="flex flex-col items-center text-center">
