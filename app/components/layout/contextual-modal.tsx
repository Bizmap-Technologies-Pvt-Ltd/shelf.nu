--- conflicted
+++ resolved
@@ -10,14 +10,10 @@
     showModal?: boolean;
     noScroll?: boolean;
   };
-<<<<<<< HEAD
-  const showModal = data?.showModal || false;
-=======
   const showModal = data.showModal || false;
+
   // Control whether the modal is scrollable or not
-
   const noScroll = data.noScroll || false;
->>>>>>> 55ad107e
 
   return (
     <AnimatePresence>
