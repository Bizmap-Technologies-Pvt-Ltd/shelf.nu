--- conflicted
+++ resolved
@@ -1,8 +1,4 @@
-<<<<<<< HEAD
 import { tw } from "~/utils";
-=======
-import { tw } from "~/utils/tw-classes";
->>>>>>> c83f88fe
 
 export const Badge = ({
   children,
@@ -22,11 +18,7 @@
       mixBlendMode: "multiply",
     }}
     className={tw(
-<<<<<<< HEAD
-      "inline-flex items-center rounded-2xl py-[1px] pl-[6px] text-[12px] font-medium",
-=======
       "inline-flex items-center rounded-2xl py-[2px] pl-[6px] text-[12px] font-medium",
->>>>>>> c83f88fe
       withDot ? " gap-1 pr-2" : "px-2"
     )}
   >
