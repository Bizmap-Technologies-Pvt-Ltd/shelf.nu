--- conflicted
+++ resolved
@@ -94,11 +94,8 @@
   | "lock"
   | "activate"
   | "deactivate"
-<<<<<<< HEAD
-  | "scan";
-=======
+  | "scan"
   | "tool";
->>>>>>> b0a1f5f2
 
 type IconsMap = {
   [key in IconType]: JSX.Element;
@@ -150,11 +147,8 @@
   lock: <LockIcon />,
   activate: <ActiveSwitchIcon />,
   deactivate: <XIcon />,
-<<<<<<< HEAD
   scan: <ScanIcon />,
-=======
   tool: <ToolIcon />,
->>>>>>> b0a1f5f2
 };
 
 export default iconsMap;