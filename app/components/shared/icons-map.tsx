--- conflicted
+++ resolved
@@ -47,12 +47,9 @@
   ToolIcon,
   AddTagsIcon,
   RemoveTagsIcon,
-<<<<<<< HEAD
   InstallIcon,
-=======
   AvailableIcon,
   UnavailableIcon,
->>>>>>> d408bceb
 } from "../icons/library";
 
 /** The possible options for icons to be rendered in the button */
@@ -107,12 +104,9 @@
   | "scan"
   | "tool"
   | "rows"
-<<<<<<< HEAD
-  | "install";
-=======
+  | "install"
   | "available"
   | "unavailable";
->>>>>>> d408bceb
 
 type IconsMap = {
   [key in IconType]: JSX.Element;
@@ -169,12 +163,9 @@
   scan: <ScanIcon />,
   tool: <ToolIcon />,
   rows: <RowsIcon />,
-<<<<<<< HEAD
   install: <InstallIcon />,
-=======
   available: <AvailableIcon />,
   unavailable: <UnavailableIcon />,
->>>>>>> d408bceb
 };
 
 export default iconsMap;