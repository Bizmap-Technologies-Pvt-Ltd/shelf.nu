import { cloneElement, useState } from "react";
import { ChevronDownIcon } from "@radix-ui/react-icons";
import {
  Popover,
  PopoverContent,
  PopoverPortal,
  PopoverTrigger,
} from "@radix-ui/react-popover";
import { useNavigation } from "@remix-run/react";
<<<<<<< HEAD
=======
import { useModelFilters } from "~/hooks/use-model-filters";
>>>>>>> 538737aa
import type {
  ModelFilterItem,
  ModelFilterProps,
} from "~/hooks/use-model-filters";
<<<<<<< HEAD
import { useModelFilters } from "~/hooks/use-model-filters";
import { isFormProcessing } from "~/utils/form";
import { tw } from "~/utils/tw";
=======
import { isFormProcessing, tw } from "~/utils";
>>>>>>> 538737aa
import { EmptyState } from "./empty-state";
import { MobileStyles } from "../dynamic-select/dynamic-select";
import Input from "../forms/input";
<<<<<<< HEAD
import { CheckIcon } from "../icons/library";
import { Button } from "../shared/button";
import {
  DropdownMenu,
  DropdownMenuContent,
  DropdownMenuTrigger,
} from "../shared/dropdown";
=======
import { CheckIcon } from "../icons";
import { Button } from "../shared";

>>>>>>> 538737aa
import type { Icon } from "../shared/icons-map";
import { Spinner } from "../shared/spinner";
import When from "../when/when";

type Props = ModelFilterProps & {
  className?: string;
  style?: React.CSSProperties;
  trigger: React.ReactElement;
  label?: string;
  searchIcon?: Icon;
  showSearch?: boolean;
  renderItem?: (item: ModelFilterItem) => React.ReactNode;
};

export default function DynamicDropdown({
  className,
  style,
  label = "Filter",
  trigger,
  searchIcon = "search",
  model,
  initialDataKey,
  countKey,
  showSearch = true,
  renderItem,
}: Props) {
  const navigation = useNavigation();
  const isSearching = isFormProcessing(navigation.state);
  const [isPopoverOpen, setIsPopoverOpen] = useState(false);

  const {
    selectedItems,
    searchQuery,
    setSearchQuery,
    handleSearchQueryChange,
    totalItems,
    items,
    handleSelectItemChange,
    clearFilters,
    resetModelFiltersFetcher,
    getAllEntries,
  } = useModelFilters({
    model,
    countKey,
    initialDataKey,
  });

  return (
    <div className="relative w-full text-center">
      <MobileStyles open={isPopoverOpen} />

      <Popover open={isPopoverOpen} onOpenChange={setIsPopoverOpen}>
        <PopoverTrigger
          className="inline-flex items-center gap-2 text-gray-500"
          asChild
        >
          <div>
            {cloneElement(trigger)}
            <When truthy={selectedItems.length > 0}>
              <div className="flex size-6 items-center justify-center rounded-full bg-primary-50 px-2 py-[2px] text-xs font-medium text-primary-700">
                {selectedItems.length}
              </div>
            </When>
          </div>
        </PopoverTrigger>
        <PopoverPortal>
          <PopoverContent
            align="end"
            className={tw(
              "z-[100]  overflow-y-auto rounded-md border border-gray-300 bg-white p-0",
              className
            )}
            style={style}
          >
            <div className="flex items-center justify-between p-3">
              <div className="text-xs font-semibold text-gray-700">{label}</div>
              <When truthy={selectedItems.length > 0 && showSearch}>
                <Button
                  as="button"
                  variant="link"
                  className="whitespace-nowrap text-xs font-normal text-gray-500 hover:text-gray-600"
                  onClick={clearFilters}
                >
                  Clear filter
                </Button>
              </When>
            </div>

            <When truthy={showSearch}>
              <div className="filters-form relative border-y border-y-gray-200 p-3">
                <Input
                  type="text"
                  label={`Search ${label}`}
                  placeholder={`Search ${label}`}
                  hideLabel
                  className="text-gray-500"
                  icon={searchIcon}
                  autoFocus
                  value={searchQuery}
                  onChange={handleSearchQueryChange}
                />
                <When truthy={Boolean(searchQuery)}>
                  <Button
                    icon="x"
                    variant="tertiary"
                    disabled={Boolean(searchQuery)}
                    onClick={() => {
                      resetModelFiltersFetcher();
                      setSearchQuery("");
                    }}
                    className="z-100 pointer-events-auto absolute right-[14px] top-0 mr-2 h-full border-0 p-0 text-center text-gray-400 hover:text-gray-900"
                  />
                </When>
              </div>
            </When>

            <div className="max-h-[320px] divide-y overflow-y-auto">
              {searchQuery !== "" && items.length === 0 && (
                <EmptyState searchQuery={searchQuery} modelName={model.name} />
              )}
              {items.map((item) => {
                const checked = selectedItems.includes(item.id);
                if (typeof renderItem === "function") {
                  return (
                    <label
                      key={item.id}
                      htmlFor={item.id}
                      className={tw(
                        "flex cursor-pointer select-none items-center justify-between px-6 py-4 text-sm font-medium outline-none data-[disabled]:pointer-events-none data-[disabled]:opacity-50 hover:bg-gray-100 focus:bg-gray-100",
                        checked && "bg-gray-50"
                      )}
                    >
                      {renderItem({ ...item, metadata: item })}
                      <input
                        id={item.id}
                        type="checkbox"
                        value={item.id}
                        className="hidden"
                        checked={checked}
                        onChange={(e) => {
                          handleSelectItemChange(e.currentTarget.value);
                        }}
                      />
                      <When truthy={checked}>
                        <CheckIcon className="text-primary" />
                      </When>
                    </label>
                  );
                }

                return (
                  <label
                    key={item.id}
                    htmlFor={item.id}
                    className={tw(
                      "flex cursor-pointer select-none items-center justify-between px-6 py-4 text-sm font-medium outline-none data-[disabled]:pointer-events-none data-[disabled]:opacity-50 hover:bg-gray-100 focus:bg-gray-100",
                      checked && "bg-gray-50"
                    )}
                  >
                    {item.name}
                    <input
                      id={item.id}
                      type="checkbox"
                      value={item.id}
                      className="hidden"
                      checked={checked}
                      onChange={(e) => {
                        handleSelectItemChange(e.currentTarget.value);
                      }}
                    />
                    <When truthy={checked}>
                      <CheckIcon className="text-primary" />
                    </When>
                  </label>
                );
              })}

              {items.length < totalItems && searchQuery === "" && (
                <button
                  disabled={isSearching}
                  onClick={getAllEntries}
                  className="flex w-full cursor-pointer select-none items-center justify-between px-6 py-3 text-sm font-medium text-gray-600 outline-none data-[disabled]:pointer-events-none data-[disabled]:opacity-50 hover:bg-gray-100 focus:bg-gray-100"
                >
                  Show all
                  <span>
                    {isSearching ? (
                      <Spinner className="size-4" />
                    ) : (
                      <ChevronDownIcon className="size-4" />
                    )}
                  </span>
                </button>
              )}
            </div>
            <When truthy={totalItems > 6}>
              <div className="border-t p-3 text-gray-500">
                Showing {items.length} out of {totalItems}, type to search for
                more
              </div>
            </When>

            <div className="flex justify-between gap-3 border-t p-3 md:hidden">
              <Button
                onClick={() => {
                  setIsPopoverOpen(false);
                }}
                variant="secondary"
                width="full"
              >
                Done
              </Button>
            </div>
          </PopoverContent>
        </PopoverPortal>
      </Popover>
    </div>
  );
}<|MERGE_RESOLUTION|>--- conflicted
+++ resolved
@@ -7,37 +7,21 @@
   PopoverTrigger,
 } from "@radix-ui/react-popover";
 import { useNavigation } from "@remix-run/react";
-<<<<<<< HEAD
-=======
 import { useModelFilters } from "~/hooks/use-model-filters";
->>>>>>> 538737aa
 import type {
   ModelFilterItem,
   ModelFilterProps,
 } from "~/hooks/use-model-filters";
-<<<<<<< HEAD
-import { useModelFilters } from "~/hooks/use-model-filters";
+
 import { isFormProcessing } from "~/utils/form";
 import { tw } from "~/utils/tw";
-=======
-import { isFormProcessing, tw } from "~/utils";
->>>>>>> 538737aa
+
 import { EmptyState } from "./empty-state";
 import { MobileStyles } from "../dynamic-select/dynamic-select";
 import Input from "../forms/input";
-<<<<<<< HEAD
 import { CheckIcon } from "../icons/library";
 import { Button } from "../shared/button";
-import {
-  DropdownMenu,
-  DropdownMenuContent,
-  DropdownMenuTrigger,
-} from "../shared/dropdown";
-=======
-import { CheckIcon } from "../icons";
-import { Button } from "../shared";
-
->>>>>>> 538737aa
+
 import type { Icon } from "../shared/icons-map";
 import { Spinner } from "../shared/spinner";
 import When from "../when/when";
