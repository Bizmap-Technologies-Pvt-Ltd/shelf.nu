import type { Organization } from "@prisma/client";
import { redirect, json } from "@remix-run/node";
import type { ActionFunctionArgs, LoaderFunctionArgs } from "@remix-run/node";
import { commitAuthSession, requireAuthSession } from "~/modules/auth";
import { getUserOrganizations } from "~/modules/organization";
import { setSelectedOrganizationIdCookie } from "~/modules/organization/context.server";
import { getQr } from "~/modules/qr";
import { createScan, updateScan } from "~/modules/scan";
import { assertIsPost, error } from "~/utils";
import { setCookie } from "~/utils/cookies.server";
import { ShelfStackError, makeShelfError } from "~/utils/error";

export const loader = async ({ request, params }: LoaderFunctionArgs) => {
  try {
    /* Get the ID of the QR from the params */
    const id = params.qrId as string;

    /* Find the QR in the database */
    const qr = await getQr(id);

    /** Record the scan in the DB using the QR id
     * if the QR doesn't exist, we still record the scan
     * and we still save the id in a field specifically for deleted QRs
     */

    const scan = await createScan({
      userAgent: request.headers.get("user-agent") as string,
      qrId: id,
      deleted: !qr,
    });

    /** If the QR doesn't exist, return a 404
     *
     * AFTER MVP: Here we have to consider a delted User which will
     * delete all the connected QRs.
     * However, in real life there could be a physical QR code
     * that is still there. Will we allow someone to claim it?
     */
    if (!qr) {
      // @TODO Solve error handling
      throw new ShelfStackError({
        title: "QR code not found",
        message: "This QR code is not available on shelf.",
        status: 404,
      });
    }

    /**
     * Check if user is logged in.
     *  - If not, redirect to the login page, which will automatically then redirect back to here so all checks are performed again
     *  - If so, continue
     */
    const authSession = await requireAuthSession(request, {
      onFailRedirectTo: `not-logged-in?scanId=${scan.id}`,
      verify: false,
    });

    if (authSession) {
      updateScan({
        id: scan.id,
        userId: authSession.userId,
      });
    }

    /**
     * Does the QR code belong to any user.
     * SKIP FOR NOW, AFTER MVP: QR codes sold on amazon. These will be created manually somehow by us and have no
     * user assigned. We currently can't even do that because we have a unique constraint
     * on the userId within Qr in the database.
     */

    /**
     * Does the QR code belong to LOGGED IN user's any of organizations?
     * Redirect to page to report if found.
     */

    /** There could be a case when you get removed from an organization while browsing it.
     * In this case what we do is we set the current organization to the first one in the list
     */
    const userOrganizations = await getUserOrganizations({
      userId: authSession.userId,
    });
    const userOrganizationIds = userOrganizations.map((org) => org.id);
    const personalOrganization = userOrganizations.find(
      (org) => org.type === "PERSONAL"
    ) as Organization;
    if (!userOrganizationIds.includes(qr.organizationId)) {
      return redirect(`contact-owner?scanId=${scan.id}`);
    }

<<<<<<< HEAD
    const headers = [
      setCookie(
        await setSelectedOrganizationIdCookie(
          userOrganizationIds.find((orgId) => orgId === qr.organizationId) ||
            personalOrganization.id
        )
      ),
      setCookie(
        await commitAuthSession(request, {
          authSession,
          flashErrorMessage: null,
        })
      ),
    ];

    /**
     * When there is no assetId that means that the asset was deleted so the QR code is orphaned.
     * Here we redirect to a page where the user has the option to link to existing asset or create a new one.
     */
    if (!qr.assetId)
      return redirect(`link?scanId=${scan.id}`, {
        headers,
      });

    return redirect(
      `/assets/${qr.assetId}?ref=qr&scanId=${scan.id}&qrId=${qr.id}`,
      {
        headers,
      }
    );
  } catch (cause) {
    const reason = makeShelfError(cause);
    throw json(error(reason), { status: reason.status });
=======
  /**
   * Does the QR code belong to any user.
   * SKIP FOR NOW, AFTER MVP: QR codes sold on amazon. These will be created manually somehow by us and have no
   * user assigned. We currently can't even do that because we have a unique constraint
   * on the userId within Qr in the database.
   */

  /**
   * Does the QR code belong to LOGGED IN user's any of organizations?
   * Redirect to page to report if found.
   */

  /** There could be a case when you get removed from an organization while browsing it.
   * In this case what we do is we set the current organization to the first one in the list
   */
  const userOrganizations = (
    await getUserOrganizations({
      userId: authSession.userId,
    })
  ).map((uo) => uo.organization);
  const userOrganizationIds = userOrganizations.map((org) => org.id);
  const personalOrganization = userOrganizations.find(
    (org) => org.type === "PERSONAL"
  ) as Organization;
  if (!userOrganizationIds.includes(qr.organizationId)) {
    return redirect(`contact-owner?scanId=${scan.id}`);
>>>>>>> e0823663
  }
};

export const action = async ({ request }: ActionFunctionArgs) => {
  assertIsPost(request);
  const formData = await request.formData();
  const latitude = formData.get("latitude") as string;
  const longitude = formData.get("longitude") as string;
  const scanId = formData.get("scanId") as string;

  await updateScan({
    id: scanId,
    latitude,
    longitude,
  });

  return json({ ok: true });
};

export default function Qr() {
  return null;
}<|MERGE_RESOLUTION|>--- conflicted
+++ resolved
@@ -11,6 +11,7 @@
 import { ShelfStackError, makeShelfError } from "~/utils/error";
 
 export const loader = async ({ request, params }: LoaderFunctionArgs) => {
+  // @TODO - double check because of messy merge
   try {
     /* Get the ID of the QR from the params */
     const id = params.qrId as string;
@@ -77,9 +78,11 @@
     /** There could be a case when you get removed from an organization while browsing it.
      * In this case what we do is we set the current organization to the first one in the list
      */
-    const userOrganizations = await getUserOrganizations({
-      userId: authSession.userId,
-    });
+    const userOrganizations = (
+      await getUserOrganizations({
+        userId: authSession.userId,
+      })
+    ).map((uo) => uo.organization);
     const userOrganizationIds = userOrganizations.map((org) => org.id);
     const personalOrganization = userOrganizations.find(
       (org) => org.type === "PERSONAL"
@@ -88,7 +91,6 @@
       return redirect(`contact-owner?scanId=${scan.id}`);
     }
 
-<<<<<<< HEAD
     const headers = [
       setCookie(
         await setSelectedOrganizationIdCookie(
@@ -122,34 +124,6 @@
   } catch (cause) {
     const reason = makeShelfError(cause);
     throw json(error(reason), { status: reason.status });
-=======
-  /**
-   * Does the QR code belong to any user.
-   * SKIP FOR NOW, AFTER MVP: QR codes sold on amazon. These will be created manually somehow by us and have no
-   * user assigned. We currently can't even do that because we have a unique constraint
-   * on the userId within Qr in the database.
-   */
-
-  /**
-   * Does the QR code belong to LOGGED IN user's any of organizations?
-   * Redirect to page to report if found.
-   */
-
-  /** There could be a case when you get removed from an organization while browsing it.
-   * In this case what we do is we set the current organization to the first one in the list
-   */
-  const userOrganizations = (
-    await getUserOrganizations({
-      userId: authSession.userId,
-    })
-  ).map((uo) => uo.organization);
-  const userOrganizationIds = userOrganizations.map((org) => org.id);
-  const personalOrganization = userOrganizations.find(
-    (org) => org.type === "PERSONAL"
-  ) as Organization;
-  if (!userOrganizationIds.includes(qr.organizationId)) {
-    return redirect(`contact-owner?scanId=${scan.id}`);
->>>>>>> e0823663
   }
 };
 
