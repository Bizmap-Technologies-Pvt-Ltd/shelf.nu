--- conflicted
+++ resolved
@@ -12,9 +12,17 @@
 import { ShelfError, makeShelfError } from "~/utils/error";
 import jwt from "~/utils/jsonwebtoken.server";
 
-<<<<<<< HEAD
-export async function loader({ context, request }: LoaderFunctionArgs) {
+
+export async function loader({ context, request, params }: LoaderFunctionArgs) {
   try {
+    
+    /** Here we have to do a check based on the session of the current user
+     * If the user is already signed in, we have to make sure the invite sent, is for the same user
+     */
+    if (context.isAuthenticated) {
+      await checkUserAndInviteMatch({ context, params });
+    }
+    
     const { token } = parseData(
       new URL(decodeURIComponent(request.url)).searchParams,
       z.object({ token: z.string() }),
@@ -32,34 +40,13 @@
       id: decodedInvite.id,
       status: InviteStatuses.ACCEPTED,
       password,
-=======
-export const loader = async ({
-  context,
-  request,
-  params,
-}: LoaderFunctionArgs) => {
-  /** Here we have to do a check based on the session of the current user
-   * If the user is already signed in, we have to make sure the invite sent, is for the same user
-   */
-  if (context.isAuthenticated) {
-    await checkUserAndInviteMatch({ context, params });
-  }
-
-  const searchParams = new URL(decodeURIComponent(request.url)).searchParams;
-  const token = searchParams.get("token") as string;
-
-  if (!token) {
-    throw new ShelfStackError({
-      message:
-        "The invitation link doesn't have a token provided. Please try clicking the link in your email again or request a new invite. If the issue persists, feel free to contact support",
->>>>>>> 0fa66bd6
     });
   }
   const decodedInvite = jwt.verify(token, INVITE_TOKEN_SECRET) as {
     id: string;
   };
 
-<<<<<<< HEAD
+
     if (updatedInvite.status !== InviteStatuses.ACCEPTED) {
       throw new ShelfError({
         cause: null,
@@ -68,32 +55,6 @@
         label: "Invite",
       });
     }
-=======
-  const password = generateRandomCode(10);
-  const updatedInvite = await updateInviteStatus({
-    id: decodedInvite.id,
-    status: InviteStatuses.ACCEPTED,
-    password,
-  });
-
-  if (updatedInvite?.status !== InviteStatuses.ACCEPTED) {
-    throw new ShelfStackError({
-      message:
-        "Something went wrong with updating your invite. Please try again",
-    });
-  }
-
-  /** If the user is already signed in, we jus redirect them to assets index and set */
-  if (context.isAuthenticated) {
-    return redirect(safeRedirect(`/assets`), {
-      headers: [
-        setCookie(
-          await setSelectedOrganizationIdCookie(updatedInvite.organizationId)
-        ),
-      ],
-    });
-  }
->>>>>>> 0fa66bd6
 
   /** Sign in the user */
   const signInResult = await signInWithEmail(
@@ -122,7 +83,6 @@
             await setSelectedOrganizationIdCookie(updatedInvite.organizationId)
           ),
         ],
-<<<<<<< HEAD
       });
     }
 
@@ -170,14 +130,6 @@
     });
   }
 }
-=======
-      }
-    );
-  }
-
-  return json({ title: "Accept team invite" });
-};
->>>>>>> 0fa66bd6
 
 export default function AcceptInvite() {
   return (
