--- conflicted
+++ resolved
@@ -24,13 +24,9 @@
 import { ShelfStackError } from "~/utils/error";
 import { MAX_SIZE } from "./locations.new";
 
-<<<<<<< HEAD
-export async function loader({ request, params }: LoaderArgs) {
+export async function loader({ request, params }: LoaderFunctionArgs) {
   const { organizationId } = await requireAuthSession(request);
-=======
-export async function loader({ request, params }: LoaderFunctionArgs) {
-  const { userId } = await requireAuthSession(request);
->>>>>>> e2e4c222
+
 
   const id = getRequiredParam(params, "locationId");
 
