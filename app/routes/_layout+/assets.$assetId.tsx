--- conflicted
+++ resolved
@@ -40,7 +40,6 @@
 import { getScanByQrId } from "~/modules/scan";
 import { parseScanData } from "~/modules/scan/utils.server";
 import assetCss from "~/styles/asset.css";
-<<<<<<< HEAD
 import {
   assertIsDelete,
   getRequiredParam,
@@ -50,9 +49,7 @@
   isFormProcessing,
   assertIsPost,
 } from "~/utils";
-=======
-import { assertIsDelete, getRequiredParam, tw, isLink } from "~/utils";
->>>>>>> 0e85f8e7
+
 import { appendToMetaTitle } from "~/utils/append-to-meta-title";
 import { getDateTimeFormat, getLocale } from "~/utils/client-hints";
 import { setCookie } from "~/utils/cookies.server";
