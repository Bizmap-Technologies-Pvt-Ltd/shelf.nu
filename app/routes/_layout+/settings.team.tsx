import { useMemo } from "react";
import {
  OrganizationRoles,
  type Custody,
  type Invite,
  InviteStatuses,
  type TeamMember,
} from "@prisma/client";
import { json, redirect } from "@remix-run/node";
import type {
  MetaFunction,
  LoaderFunctionArgs,
  ActionFunctionArgs,
} from "@remix-run/node";
import { useLoaderData } from "@remix-run/react";
// import { ErrorBoundryComponent } from "~/components/errors";
import { ErrorContent } from "~/components/errors";
import ContextualModal from "~/components/layout/contextual-modal";
import type { HeaderData } from "~/components/layout/header/types";
import { TeamMembersTable } from "~/components/workspace/team-members-table";
import { UsersTable } from "~/components/workspace/users-table";
import { db } from "~/database";
import { createInvite } from "~/modules/invite";
import { revokeAccessEmailText } from "~/modules/invite/helpers";
import { requireOrganisationId } from "~/modules/organization/context.server";
import { revokeAccessToOrganization } from "~/modules/user";
import { error } from "~/utils";
import { appendToMetaTitle } from "~/utils/append-to-meta-title";
import { sendNotification } from "~/utils/emitter/send-notification.server";
import { ShelfStackError, makeShelfError } from "~/utils/error";
import { sendEmail } from "~/utils/mail.server";
import { isPersonalOrg as checkIsPersonalOrg } from "~/utils/organization";
import { PermissionAction, PermissionEntity } from "~/utils/permissions";
import { requirePermision } from "~/utils/roles.server";

type ActionIntent =
  | "delete"
  | "revokeAccess"
  | "resend"
  | "invite"
  | "cancelInvite";
export type UserFriendlyRoles = "Administrator" | "Owner" | "Self service";
const organizationRolesMap: Record<string, UserFriendlyRoles> = {
  [OrganizationRoles.ADMIN]: "Administrator",
  [OrganizationRoles.OWNER]: "Owner",
  [OrganizationRoles.SELF_SERVICE]: "Self service",
};
export interface TeamMembersWithUserOrInvite {
  name: string;
  img: string;
  email: string;
  status: InviteStatuses;
  role: UserFriendlyRoles;
  userId: string | null;
}

type InviteWithTeamMember = Pick<
  Invite,
  "id" | "teamMemberId" | "inviteeEmail" | "status" | "roles"
> & {
  inviteeTeamMember: {
    name: string;
  };
};

<<<<<<< HEAD
export async function loader({ request }: LoaderFunctionArgs) {
  // @TODO this needs to be checked again due to messy merge
  try {
    const { authSession } = await requirePermision(
      request,
      PermissionEntity.teamMember,
      PermissionAction.read
    );

    const { organizationId } = await requireOrganisationId(
      authSession,
      request
    );
    const [organization, userMembers, invites, teamMembers] =
      await db.$transaction([
        /** Get the org */
        db.organization.findFirst({
          where: {
            id: organizationId,
=======
export async function loader({ context, request }: LoaderFunctionArgs) {
  const authSession = context.getSession();
  await requirePermision({
    userId: authSession.userId,
    request,
    entity: PermissionEntity.teamMember,
    action: PermissionAction.read,
  });

  const { organizationId } = await requireOrganisationId({
    userId: authSession.userId,
    request,
  });
  const [organization, userMembers, invites, teamMembers] =
    await db.$transaction([
      /** Get the org */
      db.organization.findFirst({
        where: {
          id: organizationId,
        },
        include: {
          owner: true,
        },
      }),
      /** Get Users */
      db.userOrganization.findMany({
        where: {
          organizationId,
        },
        select: {
          user: true,
          roles: true,
        },
      }),
      /** Get the invites */
      db.invite.findMany({
        where: {
          organizationId,
          status: {
            in: [InviteStatuses.PENDING],
>>>>>>> 55ad107e
          },
          include: {
            owner: true,
          },
        }),
        /** Get Users */
        db.userOrganization.findMany({
          where: {
            organizationId,
          },
          select: {
            user: true,
            roles: true,
          },
        }),
        /** Get the invites */
        db.invite.findMany({
          where: {
            organizationId,
            status: {
              in: [InviteStatuses.PENDING],
            },
            inviteeEmail: {
              not: "",
            },
          },
          distinct: ["inviteeEmail"],
          select: {
            id: true,
            teamMemberId: true,
            inviteeEmail: true,
            status: true,
            inviteeTeamMember: {
              select: {
                name: true,
              },
            },
            roles: true,
          },
        }),
        /** Get the teamMembers */
        /**
         * 1. Don't have any invites(userId:null)
         * 2. If they have invites, they should not be pending(userId!=null which mean invite is accepted so we only need to worry about pending ones)
         */
        db.teamMember.findMany({
          where: {
            deletedAt: null,
            organizationId,
            userId: null,
            receivedInvites: {
              none: {
                status: {
                  in: [InviteStatuses.PENDING],
                },
              },
            },
          },
          include: {
            _count: {
              select: {
                custodies: true,
              },
            },
          },
        }),
      ]);
    if (!organization) {
      throw new Error("Organization not found");
    }

    const header: HeaderData = {
      title: `Settings - ${organization.name}`,
    };

<<<<<<< HEAD
    /** Create a structure for the users org members and merge it with invites */
    const teamMembersWithUserOrInvite: TeamMembersWithUserOrInvite[] =
      userMembers.map((um) => ({
        name: `${um.user.firstName ? um.user.firstName : ""} ${
          um.user.lastName ? um.user.lastName : ""
        }`,
        img: um.user.profilePicture || "/images/default_pfp.jpg",
        email: um.user.email,
        status: "ACCEPTED",
        role: organizationRolesMap[um.roles[0]],
        userId: um.user.id,
      }));

    /** Create the same structure for invites */
    for (const invite of invites as InviteWithTeamMember[]) {
      teamMembersWithUserOrInvite.push({
        name: invite.inviteeTeamMember.name,
        img: "/images/default_pfp.jpg",
        email: invite.inviteeEmail,
        status: invite.status,
        role: organizationRolesMap[invite?.roles[0]],
        userId: null,
      });
    }

    return json({
      currentOrganizationId: organizationId,
      organization,
      header,
      owner: organization.owner,
      teamMembers,
      teamMembersWithUserOrInvite,
=======
  /** Create a structure for the users org members and merge it with invites */
  const teamMembersWithUserOrInvite: TeamMembersWithUserOrInvite[] =
    userMembers.map((um) => ({
      name: `${um.user.firstName ? um.user.firstName : ""} ${
        um.user.lastName ? um.user.lastName : ""
      }`,
      img: um.user.profilePicture || "/static/images/default_pfp.jpg",
      email: um.user.email,
      status: "ACCEPTED",
      role: organizationRolesMap[um.roles[0]],
      userId: um.user.id,
    }));

  /** Create the same structure for invites */
  for (const invite of invites as InviteWithTeamMember[]) {
    teamMembersWithUserOrInvite.push({
      name: invite.inviteeTeamMember.name,
      img: "/static/images/default_pfp.jpg",
      email: invite.inviteeEmail,
      status: invite.status,
      role: organizationRolesMap[invite?.roles[0]],
      userId: null,
>>>>>>> 55ad107e
    });
  } catch (cause) {
    const reason = makeShelfError(cause);
    throw json(error(reason), { status: reason.status });
  }
}

export const action = async ({ context, request }: ActionFunctionArgs) => {
  const authSession = context.getSession();
  const { userId } = authSession;

  const { organizationId } = await requirePermision({
    userId,
    request,
    entity: PermissionEntity.teamMember,
    action: PermissionAction.update,
  });

  const formData = await request.formData();
  const intent = formData.get("intent") as ActionIntent;
  const teamMemberId = formData.get("teamMemberId") as string;

  switch (intent) {
    case "delete":
      await db.teamMember.update({
        where: {
          id: teamMemberId,
        },
        data: {
          deletedAt: new Date(),
        },
      });
      return redirect(`/settings/team`);
    case "revokeAccess":
      const targetUserId = formData.get("userId") as string;
      const user = await revokeAccessToOrganization({
        userId: targetUserId,
        organizationId,
      });

      if (!user) {
        throw new ShelfStackError({
          message: "User not found",
        });
      }

      const org = await db.organization.findUnique({
        where: {
          id: organizationId,
        },
        select: {
          name: true,
        },
      });

      if (!org) {
        // @TODO Solve error handling
        throw new ShelfStackError({
          message: "Organization not found",
        });
      }

      await sendEmail({
        to: user.email,
        subject: `Access to ${org.name} has been revoked`,
        text: revokeAccessEmailText({ orgName: org.name }),
      });

      sendNotification({
        title: `Access revoked`,
        message: `User with email ${user.email} no longer has access to this organization`,
        icon: { name: "success", variant: "success" },
        senderId: userId,
      });
      return redirect("/settings/team");
    case "cancelInvite":
      await db.invite.updateMany({
        where: {
          inviteeEmail: formData.get("email") as string,
          organizationId,
          status: InviteStatuses.PENDING,
        },
        data: {
          status: InviteStatuses.INVALIDATED,
        },
      });
      sendNotification({
        title: "Invitation cancelled",
        message: "The invitation has successfully been cancelled.",
        icon: { name: "success", variant: "success" },
        senderId: userId,
      });
      return null;

    case "resend":
      const invite = await createInvite({
        organizationId,
        inviteeEmail: formData.get("email") as string,
        teamMemberName: formData.get("name") as string,
        teamMemberId,
        inviterId: userId,
        roles: [OrganizationRoles.ADMIN],
        userId,
      });
      if (invite) {
        sendNotification({
          title: "Successfully invited user",
          message:
            "They will receive an email in which they can complete their registration.",
          icon: { name: "success", variant: "success" },
          senderId: userId,
        });
      }
      return null;
    default:
      // @TODO Solve error handling
      throw new ShelfStackError({ message: "Invalid action" });
  }
};

export const handle = {
  breadcrumb: () => "single",
};

export const meta: MetaFunction<typeof loader> = ({ data }) => [
  { title: data ? appendToMetaTitle(data.organization.name) : "" },
];
// export const ErrorBoundary = () => <ErrorBoundryComponent />;

export default function WorkspacePage() {
  const { organization } = useLoaderData<typeof loader>();
  const isPersonalOrg = useMemo(
    () => checkIsPersonalOrg(organization),
    [organization]
  );

  return organization ? (
    <div className="mb-2.5 flex flex-col justify-between bg-white md:rounded md:border md:border-gray-200 md:px-6 md:py-8">
      <div className="mb-6 flex justify-between border-b pb-5">
        <div>
          <h3 className="text-text-lg font-semibold">
            {isPersonalOrg ? "Team" : `${organization.name}'s team`}
          </h3>
          <p className="text-sm text-gray-600">
            Manage your existing team and give team members custody to certain
            assets.
          </p>
        </div>
      </div>
      {!isPersonalOrg ? <UsersTable /> : null}
      <TeamMembersTable />
      <ContextualModal />
    </div>
  ) : null;
}

export interface TeamMemberWithCustodies extends TeamMember {
  custodies: Custody[];
}

export const ErrorBoundary = () => <ErrorContent />;<|MERGE_RESOLUTION|>--- conflicted
+++ resolved
@@ -13,7 +13,6 @@
   ActionFunctionArgs,
 } from "@remix-run/node";
 import { useLoaderData } from "@remix-run/react";
-// import { ErrorBoundryComponent } from "~/components/errors";
 import { ErrorContent } from "~/components/errors";
 import ContextualModal from "~/components/layout/contextual-modal";
 import type { HeaderData } from "~/components/layout/header/types";
@@ -63,27 +62,6 @@
   };
 };
 
-<<<<<<< HEAD
-export async function loader({ request }: LoaderFunctionArgs) {
-  // @TODO this needs to be checked again due to messy merge
-  try {
-    const { authSession } = await requirePermision(
-      request,
-      PermissionEntity.teamMember,
-      PermissionAction.read
-    );
-
-    const { organizationId } = await requireOrganisationId(
-      authSession,
-      request
-    );
-    const [organization, userMembers, invites, teamMembers] =
-      await db.$transaction([
-        /** Get the org */
-        db.organization.findFirst({
-          where: {
-            id: organizationId,
-=======
 export async function loader({ context, request }: LoaderFunctionArgs) {
   const authSession = context.getSession();
   await requirePermision({
@@ -124,116 +102,60 @@
           organizationId,
           status: {
             in: [InviteStatuses.PENDING],
->>>>>>> 55ad107e
-          },
-          include: {
-            owner: true,
-          },
-        }),
-        /** Get Users */
-        db.userOrganization.findMany({
-          where: {
-            organizationId,
-          },
-          select: {
-            user: true,
-            roles: true,
-          },
-        }),
-        /** Get the invites */
-        db.invite.findMany({
-          where: {
-            organizationId,
-            status: {
-              in: [InviteStatuses.PENDING],
+          },
+          inviteeEmail: {
+            not: "",
+          },
+        },
+        distinct: ["inviteeEmail"],
+        select: {
+          id: true,
+          teamMemberId: true,
+          inviteeEmail: true,
+          status: true,
+          inviteeTeamMember: {
+            select: {
+              name: true,
             },
-            inviteeEmail: {
-              not: "",
-            },
-          },
-          distinct: ["inviteeEmail"],
-          select: {
-            id: true,
-            teamMemberId: true,
-            inviteeEmail: true,
-            status: true,
-            inviteeTeamMember: {
-              select: {
-                name: true,
+          },
+          roles: true,
+        },
+      }),
+      /** Get the teamMembers */
+      /**
+       * 1. Don't have any invites(userId:null)
+       * 2. If they have invites, they should not be pending(userId!=null which mean invite is accepted so we only need to worry about pending ones)
+       */
+      db.teamMember.findMany({
+        where: {
+          deletedAt: null,
+          organizationId,
+          userId: null,
+          receivedInvites: {
+            none: {
+              status: {
+                in: [InviteStatuses.PENDING],
               },
             },
-            roles: true,
-          },
-        }),
-        /** Get the teamMembers */
-        /**
-         * 1. Don't have any invites(userId:null)
-         * 2. If they have invites, they should not be pending(userId!=null which mean invite is accepted so we only need to worry about pending ones)
-         */
-        db.teamMember.findMany({
-          where: {
-            deletedAt: null,
-            organizationId,
-            userId: null,
-            receivedInvites: {
-              none: {
-                status: {
-                  in: [InviteStatuses.PENDING],
-                },
-              },
+          },
+        },
+        include: {
+          _count: {
+            select: {
+              custodies: true,
             },
           },
-          include: {
-            _count: {
-              select: {
-                custodies: true,
-              },
-            },
-          },
-        }),
-      ]);
-    if (!organization) {
-      throw new Error("Organization not found");
-    }
-
-    const header: HeaderData = {
-      title: `Settings - ${organization.name}`,
-    };
-
-<<<<<<< HEAD
-    /** Create a structure for the users org members and merge it with invites */
-    const teamMembersWithUserOrInvite: TeamMembersWithUserOrInvite[] =
-      userMembers.map((um) => ({
-        name: `${um.user.firstName ? um.user.firstName : ""} ${
-          um.user.lastName ? um.user.lastName : ""
-        }`,
-        img: um.user.profilePicture || "/images/default_pfp.jpg",
-        email: um.user.email,
-        status: "ACCEPTED",
-        role: organizationRolesMap[um.roles[0]],
-        userId: um.user.id,
-      }));
-
-    /** Create the same structure for invites */
-    for (const invite of invites as InviteWithTeamMember[]) {
-      teamMembersWithUserOrInvite.push({
-        name: invite.inviteeTeamMember.name,
-        img: "/images/default_pfp.jpg",
-        email: invite.inviteeEmail,
-        status: invite.status,
-        role: organizationRolesMap[invite?.roles[0]],
-        userId: null,
-      });
-    }
-
-    return json({
-      currentOrganizationId: organizationId,
-      organization,
-      header,
-      owner: organization.owner,
-      teamMembers,
-      teamMembersWithUserOrInvite,
-=======
+        },
+      }),
+    ]);
+  if (!organization) {
+    throw new Error("Organization not found");
+  }
+
+  const header: HeaderData = {
+    title: `Settings - ${organization.name}`,
+  };
+
   /** Create a structure for the users org members and merge it with invites */
   const teamMembersWithUserOrInvite: TeamMembersWithUserOrInvite[] =
     userMembers.map((um) => ({
@@ -256,125 +178,135 @@
       status: invite.status,
       role: organizationRolesMap[invite?.roles[0]],
       userId: null,
->>>>>>> 55ad107e
     });
+  }
+
+  return json({
+    currentOrganizationId: organizationId,
+    organization,
+    header,
+    owner: organization.owner,
+    teamMembers,
+    teamMembersWithUserOrInvite,
+  });
+}
+
+export const action = async ({ context, request }: ActionFunctionArgs) => {
+  /** @TODO needs testing agian due to messy merge */
+  const authSession = context.getSession();
+
+  try {
+    const { userId } = authSession;
+
+    const { organizationId } = await requirePermision({
+      userId,
+      request,
+      entity: PermissionEntity.teamMember,
+      action: PermissionAction.update,
+    });
+
+    const formData = await request.formData();
+    const intent = formData.get("intent") as ActionIntent;
+    const teamMemberId = formData.get("teamMemberId") as string;
+
+    switch (intent) {
+      case "delete":
+        await db.teamMember.update({
+          where: {
+            id: teamMemberId,
+          },
+          data: {
+            deletedAt: new Date(),
+          },
+        });
+        return redirect(`/settings/team`);
+      case "revokeAccess":
+        const targetUserId = formData.get("userId") as string;
+        const user = await revokeAccessToOrganization({
+          userId: targetUserId,
+          organizationId,
+        });
+
+        if (!user) {
+          throw new ShelfStackError({
+            message: "User not found",
+          });
+        }
+
+        const org = await db.organization.findUnique({
+          where: {
+            id: organizationId,
+          },
+          select: {
+            name: true,
+          },
+        });
+
+        if (!org) {
+          throw new ShelfStackError({
+            message: "Organization not found",
+          });
+        }
+
+        await sendEmail({
+          to: user.email,
+          subject: `Access to ${org.name} has been revoked`,
+          text: revokeAccessEmailText({ orgName: org.name }),
+        });
+
+        sendNotification({
+          title: `Access revoked`,
+          message: `User with email ${user.email} no longer has access to this organization`,
+          icon: { name: "success", variant: "success" },
+          senderId: userId,
+        });
+        return redirect("/settings/team");
+      case "cancelInvite":
+        await db.invite.updateMany({
+          where: {
+            inviteeEmail: formData.get("email") as string,
+            organizationId,
+            status: InviteStatuses.PENDING,
+          },
+          data: {
+            status: InviteStatuses.INVALIDATED,
+          },
+        });
+        sendNotification({
+          title: "Invitation cancelled",
+          message: "The invitation has successfully been cancelled.",
+          icon: { name: "success", variant: "success" },
+          senderId: userId,
+        });
+        return null;
+
+      case "resend":
+        const invite = await createInvite({
+          organizationId,
+          inviteeEmail: formData.get("email") as string,
+          teamMemberName: formData.get("name") as string,
+          teamMemberId,
+          inviterId: userId,
+          roles: [OrganizationRoles.ADMIN],
+          userId,
+        });
+        if (invite) {
+          sendNotification({
+            title: "Successfully invited user",
+            message:
+              "They will receive an email in which they can complete their registration.",
+            icon: { name: "success", variant: "success" },
+            senderId: userId,
+          });
+        }
+        return null;
+      default:
+        throw new ShelfStackError({ message: "Invalid action" });
+    }
   } catch (cause) {
     const reason = makeShelfError(cause);
     throw json(error(reason), { status: reason.status });
   }
-}
-
-export const action = async ({ context, request }: ActionFunctionArgs) => {
-  const authSession = context.getSession();
-  const { userId } = authSession;
-
-  const { organizationId } = await requirePermision({
-    userId,
-    request,
-    entity: PermissionEntity.teamMember,
-    action: PermissionAction.update,
-  });
-
-  const formData = await request.formData();
-  const intent = formData.get("intent") as ActionIntent;
-  const teamMemberId = formData.get("teamMemberId") as string;
-
-  switch (intent) {
-    case "delete":
-      await db.teamMember.update({
-        where: {
-          id: teamMemberId,
-        },
-        data: {
-          deletedAt: new Date(),
-        },
-      });
-      return redirect(`/settings/team`);
-    case "revokeAccess":
-      const targetUserId = formData.get("userId") as string;
-      const user = await revokeAccessToOrganization({
-        userId: targetUserId,
-        organizationId,
-      });
-
-      if (!user) {
-        throw new ShelfStackError({
-          message: "User not found",
-        });
-      }
-
-      const org = await db.organization.findUnique({
-        where: {
-          id: organizationId,
-        },
-        select: {
-          name: true,
-        },
-      });
-
-      if (!org) {
-        // @TODO Solve error handling
-        throw new ShelfStackError({
-          message: "Organization not found",
-        });
-      }
-
-      await sendEmail({
-        to: user.email,
-        subject: `Access to ${org.name} has been revoked`,
-        text: revokeAccessEmailText({ orgName: org.name }),
-      });
-
-      sendNotification({
-        title: `Access revoked`,
-        message: `User with email ${user.email} no longer has access to this organization`,
-        icon: { name: "success", variant: "success" },
-        senderId: userId,
-      });
-      return redirect("/settings/team");
-    case "cancelInvite":
-      await db.invite.updateMany({
-        where: {
-          inviteeEmail: formData.get("email") as string,
-          organizationId,
-          status: InviteStatuses.PENDING,
-        },
-        data: {
-          status: InviteStatuses.INVALIDATED,
-        },
-      });
-      sendNotification({
-        title: "Invitation cancelled",
-        message: "The invitation has successfully been cancelled.",
-        icon: { name: "success", variant: "success" },
-        senderId: userId,
-      });
-      return null;
-
-    case "resend":
-      const invite = await createInvite({
-        organizationId,
-        inviteeEmail: formData.get("email") as string,
-        teamMemberName: formData.get("name") as string,
-        teamMemberId,
-        inviterId: userId,
-        roles: [OrganizationRoles.ADMIN],
-        userId,
-      });
-      if (invite) {
-        sendNotification({
-          title: "Successfully invited user",
-          message:
-            "They will receive an email in which they can complete their registration.",
-          icon: { name: "success", variant: "success" },
-          senderId: userId,
-        });
-      }
-      return null;
-    default:
-      // @TODO Solve error handling
-      throw new ShelfStackError({ message: "Invalid action" });
-  }
 };
 
 export const handle = {
@@ -384,7 +316,7 @@
 export const meta: MetaFunction<typeof loader> = ({ data }) => [
   { title: data ? appendToMetaTitle(data.organization.name) : "" },
 ];
-// export const ErrorBoundary = () => <ErrorBoundryComponent />;
+export const ErrorBoundary = () => <ErrorContent />;
 
 export default function WorkspacePage() {
   const { organization } = useLoaderData<typeof loader>();
@@ -415,6 +347,4 @@
 
 export interface TeamMemberWithCustodies extends TeamMember {
   custodies: Custody[];
-}
-
-export const ErrorBoundary = () => <ErrorContent />;+}