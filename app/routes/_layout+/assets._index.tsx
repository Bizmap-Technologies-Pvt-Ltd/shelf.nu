import type { Category, Asset, Tag, Custody } from "@prisma/client";
import { OrganizationRoles, AssetStatus } from "@prisma/client";
import type {
  LinksFunction,
  LoaderFunctionArgs,
  MetaFunction,
} from "@remix-run/node";
import { json } from "@remix-run/node";
import type { ShouldRevalidateFunctionArgs } from "@remix-run/react";
import { useLoaderData, useNavigate } from "@remix-run/react";
import { redirect } from "react-router";
import { AssetImage } from "~/components/assets/asset-image";
import { AssetStatusBadge } from "~/components/assets/asset-status-badge";
import { ImportButton } from "~/components/assets/import-button";
import { StatusFilter } from "~/components/booking/status-filter";
import DynamicDropdown from "~/components/dynamic-dropdown/dynamic-dropdown";
import { ChevronRight } from "~/components/icons";
import Header from "~/components/layout/header";
import type { HeaderData } from "~/components/layout/header/types";
import { Filters, List } from "~/components/list";
import { ListContentWrapper } from "~/components/list/content-wrapper";
import type { ListItemData } from "~/components/list/list-item";
import { Badge } from "~/components/shared/badge";
import { Button } from "~/components/shared/button";
import { Image } from "~/components/shared/image";
import { Tag as TagBadge } from "~/components/shared/tag";
import { Td, Th } from "~/components/table";
import { db } from "~/database";
import { useClearValueFromParams, useSearchParamHasValue } from "~/hooks";
import { useUserIsSelfService } from "~/hooks/user-user-is-self-service";
import {
  getPaginatedAndFilterableAssets,
  updateAssetsWithBookingCustodians,
} from "~/modules/asset";
import { getOrganizationTierLimit } from "~/modules/tier";
import assetCss from "~/styles/assets.css";
import { data, error, tw } from "~/utils";
import { appendToMetaTitle } from "~/utils/append-to-meta-title";
import { setCookie, userPrefs } from "~/utils/cookies.server";
import { ShelfError, makeShelfError } from "~/utils/error";
import { isPersonalOrg } from "~/utils/organization";
import { PermissionAction, PermissionEntity } from "~/utils/permissions";
import { requirePermission } from "~/utils/roles.server";
import { canImportAssets } from "~/utils/subscription";

export interface IndexResponse {
  /** Page number. Starts at 1 */
  page: number;

  /** Items to be loaded per page */
  perPage: number;

  /** Items to be rendered in the list */
  items: ListItemData[];

  categoriesIds?: string[];

  /** Total items - before filtering */
  totalItems: number;

  /** Total pages */
  totalPages: number;

  /** Search string */
  search: string | null;

  /** Used so all the default actions can be generate such as empty state, creating and so on */
  modelName: {
    singular: string;
    plural: string;
  };
}
export const links: LinksFunction = () => [
  { rel: "stylesheet", href: assetCss },
];

export async function loader({ context, request }: LoaderFunctionArgs) {
  const authSession = context.getSession();
  const { userId } = authSession;

  try {
    const [{ organizationId, organizations, currentOrganization, role }, user] =
      await Promise.all([
        requirePermission({
          userId,
          request,
          entity: PermissionEntity.asset,
          action: PermissionAction.read,
        }),
        db.user
          .findUniqueOrThrow({
            where: {
              id: userId,
            },
            select: {
              firstName: true,
              tier: {
                include: { tierLimit: true },
              },
              userOrganizations: {
                where: {
                  userId,
                },
                select: {
                  organization: {
                    select: {
                      id: true,
                      name: true,
                      type: true,
                      owner: {
                        select: {
                          tier: {
                            include: { tierLimit: true },
                          },
                        },
                      },
                    },
                  },
                },
              },
            },
<<<<<<< HEAD
          },
        },
      },
    },
  });
  const tierLimit = await getOrganizationTierLimit({
    organizationId,
    organizations,
  });

  let {
    search,
    totalAssets,
    perPage,
    page,
    categories,
    tags,
    assets,
    totalPages,
    cookie,
    totalCategories,
    totalTags,
  } = await getPaginatedAndFilterableAssets({
    request,
    organizationId,
  });

  if (totalPages !== 0 && page > totalPages) {
    return redirect("/assets");
  }
  if (!assets) {
    throw new ShelfStackError({
      title: "Hey!",
      message: `No assets found`,
      status: 404,
    });
  }
  if (role === OrganizationRoles.SELF_SERVICE) {
    /**
     * For self service users we dont return the assets that are not available to book
     */
    assets = assets.filter((a) => a.availableToBook);
  }
  assets = await updateAssetsWithBookingCustodians(assets);
  const header: HeaderData = {
    title: isPersonalOrg(currentOrganization)
      ? user?.firstName
        ? `${user.firstName}'s inventory`
        : `Your inventory`
      : currentOrganization?.name
      ? `${currentOrganization?.name}'s inventory`
      : "Your inventory",
  };

  const modelName = {
    singular: "asset",
    plural: "assets",
  };
  return json(
    {
      header,
      items: assets,
      categories,
      tags,
      search,
      page,
      totalItems: totalAssets,
      perPage,
      totalPages,
      modelName,
      canImportAssets: canImportAssets(tierLimit),
      searchFieldLabel: "Search assets",
      searchFieldTooltip: {
        title: "Search your asset database",
        text: "Search assets based on asset name or description, category, tag, location, custodian name. Simply separate your keywords by a space: 'Laptop lenovo 2020'.",
=======
          })
          .catch((cause) => {
            throw new ShelfError({
              cause,
              message:
                "We can't find your user data. Please try again or contact support.",
              additionalData: { userId },
              label: "Assets",
            });
          }),
      ]);

    let [
      tierLimit,
      {
        search,
        totalAssets,
        perPage,
        page,
        categories,
        tags,
        assets,
        totalPages,
        cookie,
        totalCategories,
        totalTags,
        locations,
        totalLocations,
>>>>>>> f0b1bfc3
      },
    ] = await Promise.all([
      getOrganizationTierLimit({
        organizationId,
        organizations,
      }),
      getPaginatedAndFilterableAssets({
        request,
        organizationId,
      }),
    ]);

    if (totalPages !== 0 && page > totalPages) {
      return redirect("/assets");
    }

    if (role === OrganizationRoles.SELF_SERVICE) {
      /**
       * For self service users we dont return the assets that are not available to book
       */
      assets = assets.filter((a) => a.availableToBook);
    }

    assets = await updateAssetsWithBookingCustodians(assets);

    const header: HeaderData = {
      title: isPersonalOrg(currentOrganization)
        ? user?.firstName
          ? `${user.firstName}'s inventory`
          : `Your inventory`
        : currentOrganization?.name
        ? `${currentOrganization?.name}'s inventory`
        : "Your inventory",
    };

    const modelName = {
      singular: "asset",
      plural: "assets",
    };

    return json(
      data({
        header,
        items: assets,
        categories,
        tags,
        search,
        page,
        totalItems: totalAssets,
        perPage,
        totalPages,
        modelName,
        canImportAssets: canImportAssets(tierLimit),
        searchFieldLabel: "Search assets",
        searchFieldTooltip: {
          title: "Search your asset database",
          text: "Search assets based on asset name or description, category, tag, location, custodian name. Simply separate your keywords by a space: 'Laptop lenovo 2020'.",
        },
        totalCategories,
        totalTags,
        locations,
        totalLocations,
      }),
      {
        headers: [setCookie(await userPrefs.serialize(cookie))],
      }
    );
  } catch (cause) {
    const reason = makeShelfError(cause, { userId });
    throw json(error(reason), { status: reason.status });
  }
}

export function shouldRevalidate({
  actionResult,
  defaultShouldRevalidate,
}: ShouldRevalidateFunctionArgs) {
  /**
   * If we are toggliong the sidebar, no need to revalidate this loader.
   * Revalidation happens in _layout
   */
  if (actionResult?.isTogglingSidebar) {
    return false;
  }

  return defaultShouldRevalidate;
}

export const meta: MetaFunction<typeof loader> = ({ data }) => [
  { title: appendToMetaTitle(data.header.title) },
];

export default function AssetIndexPage() {
  const navigate = useNavigate();
<<<<<<< HEAD

  const hasFiltersToClear = useSearchParamHasValue("category", "tag");
  const clearFilters = useClearValueFromParams("category", "tag");
=======
  const hasFiltersToClear = useSearchParamHasValue(
    "category",
    "tag",
    "location"
  );
  const clearFilters = useClearValueFromParams("category", "tag", "location");
>>>>>>> f0b1bfc3
  const { canImportAssets } = useLoaderData<typeof loader>();
  const isSelfService = useUserIsSelfService();

  return (
    <>
      <Header>
        {!isSelfService ? (
          <>
            <ImportButton canImportAssets={canImportAssets} />
            <Button
              to="new"
              role="link"
              aria-label={`new asset`}
              icon="asset"
              data-test-id="createNewAsset"
            >
              New Asset
            </Button>
          </>
        ) : null}
      </Header>
      <ListContentWrapper>
        <Filters
          slots={{
            "left-of-search": <StatusFilter statusItems={AssetStatus} />,
          }}
        >
          <div className="flex w-full items-center justify-around gap-6 md:w-auto md:justify-end">
            {hasFiltersToClear ? (
              <div className="hidden gap-6 md:flex">
                <Button
                  as="button"
                  onClick={clearFilters}
                  variant="link"
                  className="block max-w-none font-normal  text-gray-500 hover:text-gray-600"
                  type="button"
                >
                  Clear all filters
                </Button>
                <div className="text-gray-500"> | </div>
              </div>
            ) : null}

            <div className="flex w-full justify-around gap-2 p-3 md:w-auto md:justify-end md:p-0 lg:gap-4">
              <DynamicDropdown
                trigger={
                  <div className="flex cursor-pointer items-center gap-2">
                    Categories{" "}
                    <ChevronRight className="hidden rotate-90 md:inline" />
                  </div>
                }
                model={{ name: "category", key: "name" }}
                label="Filter by category"
                initialDataKey="categories"
                countKey="totalCategories"
              />
              <DynamicDropdown
                trigger={
                  <div className="flex cursor-pointer items-center gap-2">
                    Tags <ChevronRight className="hidden rotate-90 md:inline" />
                  </div>
                }
                model={{ name: "tag", key: "name" }}
                label="Filter by tags"
                initialDataKey="tags"
                countKey="totalTags"
              />
              <DynamicDropdown
                trigger={
                  <div className="flex cursor-pointer items-center gap-2">
                    Locations{" "}
                    <ChevronRight className="hidden rotate-90 md:inline" />
                  </div>
                }
                model={{ name: "location", key: "name" }}
                label="Filter by Location"
                initialDataKey="locations"
                countKey="totalLocations"
                renderItem={({ metadata }) => (
                  <div className="flex items-center gap-2">
                    <Image
                      imageId={metadata.imageId}
                      alt="img"
                      className={tw(
                        "size-6 rounded-[2px] object-cover",
                        metadata.description ? "rounded-b-none border-b-0" : ""
                      )}
                    />
                    <div>{metadata.name}</div>
                  </div>
                )}
              />
            </div>
          </div>
        </Filters>
        <List
          ItemComponent={ListAssetContent}
          navigate={(itemId) => navigate(itemId)}
          className=" overflow-x-visible md:overflow-x-auto"
          headerChildren={
            <>
              <Th className="hidden md:table-cell">Category</Th>
              <Th className="hidden md:table-cell">Tags</Th>
              {!isSelfService ? (
                <Th className="hidden md:table-cell">Custodian</Th>
              ) : null}
              <Th className="hidden md:table-cell">Location</Th>
            </>
          }
        />
      </ListContentWrapper>
    </>
  );
}

const ListAssetContent = ({
  item,
}: {
  item: Asset & {
    category?: Category;
    tags?: Tag[];
    custody: Custody & {
      custodian: {
        name: string;
        user?: {
          profilePicture: string | null;
        };
      };
    };
    location: {
      name: string;
    };
  };
}) => {
  const { category, tags, custody, location } = item;
  const isSelfService = useUserIsSelfService();
  return (
    <>
      {/* Item */}
      <Td className="w-full whitespace-normal p-0 md:p-0">
        <div className="flex justify-between gap-3 p-4 md:justify-normal md:px-6">
          <div className="flex items-center gap-3">
            <div className="flex size-12 shrink-0 items-center justify-center">
              <AssetImage
                asset={{
                  assetId: item.id,
                  mainImage: item.mainImage,
                  mainImageExpiration: item.mainImageExpiration,
                  alt: item.title,
                }}
                className="size-full rounded-[4px] border object-cover"
              />
            </div>
            <div className="min-w-[130px]">
              <span className="word-break mb-1 block font-medium">
                {item.title}
              </span>
              <div>
                <AssetStatusBadge
                  status={item.status}
                  availableToBook={item.availableToBook}
                />
              </div>
            </div>
          </div>

          <button className="block md:hidden">
            <ChevronRight />
          </button>
        </div>
      </Td>

      {/* Category */}
      <Td className="hidden md:table-cell">
        {category ? (
          <Badge color={category.color} withDot={false}>
            {category.name}
          </Badge>
        ) : (
          <Badge color={"#808080"} withDot={false}>
            {"Uncategorized"}
          </Badge>
        )}
      </Td>

      {/* Tags */}
      <Td className="hidden text-left md:table-cell">
        <ListItemTagsColumn tags={tags} />
      </Td>

      {/* Custodian */}
      {!isSelfService ? (
        <Td className="hidden md:table-cell">
          {custody ? (
            <GrayBadge>
              <>
                {custody.custodian?.user ? (
                  <img
                    src={
                      custody.custodian?.user?.profilePicture ||
                      "/static/images/default_pfp.jpg"
                    }
                    className="mr-1 size-4 rounded-full"
                    alt=""
                  />
                ) : null}
                <span className="mt-[1px]">{custody.custodian.name}</span>
              </>
            </GrayBadge>
          ) : null}
        </Td>
      ) : null}

      {/* Location */}
      <Td className="hidden md:table-cell">
        {location?.name ? <GrayBadge>{location.name}</GrayBadge> : null}
      </Td>
    </>
  );
};

const ListItemTagsColumn = ({ tags }: { tags: Tag[] | undefined }) => {
  const visibleTags = tags?.slice(0, 2);
  const remainingTags = tags?.slice(2);

  return tags && tags?.length > 0 ? (
    <div className="">
      {visibleTags?.map((tag) => (
        <TagBadge key={tag.id} className="mr-2">
          {tag.name}
        </TagBadge>
      ))}
      {remainingTags && remainingTags?.length > 0 ? (
        <TagBadge
          className="mr-2 w-6 text-center"
          title={`${remainingTags?.map((t) => t.name).join(", ")}`}
        >
          {`+${tags.length - 2}`}
        </TagBadge>
      ) : null}
    </div>
  ) : null;
};

const GrayBadge = ({
  children,
}: {
  children: string | JSX.Element | JSX.Element[];
}) => (
  <span className="inline-flex w-max items-center justify-center rounded-2xl bg-gray-100 px-2 py-[2px] text-center text-[12px] font-medium text-gray-700">
    {children}
  </span>
);<|MERGE_RESOLUTION|>--- conflicted
+++ resolved
@@ -119,83 +119,6 @@
                 },
               },
             },
-<<<<<<< HEAD
-          },
-        },
-      },
-    },
-  });
-  const tierLimit = await getOrganizationTierLimit({
-    organizationId,
-    organizations,
-  });
-
-  let {
-    search,
-    totalAssets,
-    perPage,
-    page,
-    categories,
-    tags,
-    assets,
-    totalPages,
-    cookie,
-    totalCategories,
-    totalTags,
-  } = await getPaginatedAndFilterableAssets({
-    request,
-    organizationId,
-  });
-
-  if (totalPages !== 0 && page > totalPages) {
-    return redirect("/assets");
-  }
-  if (!assets) {
-    throw new ShelfStackError({
-      title: "Hey!",
-      message: `No assets found`,
-      status: 404,
-    });
-  }
-  if (role === OrganizationRoles.SELF_SERVICE) {
-    /**
-     * For self service users we dont return the assets that are not available to book
-     */
-    assets = assets.filter((a) => a.availableToBook);
-  }
-  assets = await updateAssetsWithBookingCustodians(assets);
-  const header: HeaderData = {
-    title: isPersonalOrg(currentOrganization)
-      ? user?.firstName
-        ? `${user.firstName}'s inventory`
-        : `Your inventory`
-      : currentOrganization?.name
-      ? `${currentOrganization?.name}'s inventory`
-      : "Your inventory",
-  };
-
-  const modelName = {
-    singular: "asset",
-    plural: "assets",
-  };
-  return json(
-    {
-      header,
-      items: assets,
-      categories,
-      tags,
-      search,
-      page,
-      totalItems: totalAssets,
-      perPage,
-      totalPages,
-      modelName,
-      canImportAssets: canImportAssets(tierLimit),
-      searchFieldLabel: "Search assets",
-      searchFieldTooltip: {
-        title: "Search your asset database",
-        text: "Search assets based on asset name or description, category, tag, location, custodian name. Simply separate your keywords by a space: 'Laptop lenovo 2020'.",
-=======
           })
           .catch((cause) => {
             throw new ShelfError({
@@ -224,7 +147,6 @@
         totalTags,
         locations,
         totalLocations,
->>>>>>> f0b1bfc3
       },
     ] = await Promise.all([
       getOrganizationTierLimit({
@@ -319,18 +241,12 @@
 
 export default function AssetIndexPage() {
   const navigate = useNavigate();
-<<<<<<< HEAD
-
-  const hasFiltersToClear = useSearchParamHasValue("category", "tag");
-  const clearFilters = useClearValueFromParams("category", "tag");
-=======
   const hasFiltersToClear = useSearchParamHasValue(
     "category",
     "tag",
     "location"
   );
   const clearFilters = useClearValueFromParams("category", "tag", "location");
->>>>>>> f0b1bfc3
   const { canImportAssets } = useLoaderData<typeof loader>();
   const isSelfService = useUserIsSelfService();
 
@@ -537,7 +453,7 @@
                     alt=""
                   />
                 ) : null}
-                <span className="mt-[1px]">{custody.custodian.name}</span>
+                <span className="mt-px">{custody.custodian.name}</span>
               </>
             </GrayBadge>
           ) : null}
