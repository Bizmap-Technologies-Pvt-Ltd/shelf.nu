import type { Category, Asset, Tag, Custody } from "@prisma/client";
import type { LoaderArgs, V2_MetaFunction } from "@remix-run/node";
import { json } from "@remix-run/node";
import { useNavigate } from "@remix-run/react";
import { useAtom, useAtomValue } from "jotai";
import { redirect } from "react-router";
import { AssetImage } from "~/components/assets/asset-image";
import { ChevronRight } from "~/components/icons";
import Header from "~/components/layout/header";
import type { HeaderData } from "~/components/layout/header/types";
import { Filters, List } from "~/components/list";
import {
  clearCategoryFiltersAtom,
  clearTagFiltersAtom,
  selectedCategoriesAtom,
  selectedTagsAtom,
} from "~/components/list/filters/atoms";
import { CategoryFilters } from "~/components/list/filters/category";
import { TagFilters } from "~/components/list/filters/tag";
import type { ListItemData } from "~/components/list/list-item";
import { Badge } from "~/components/shared/badge";
import { Button } from "~/components/shared/button";
import { Tag as TagBadge } from "~/components/shared/tag";
import { Td, Th } from "~/components/table";
import { getPaginatedAndFilterableAssets } from "~/modules/asset";
import { requireAuthSession } from "~/modules/auth";
import { getUserByID } from "~/modules/user";
import { notFound, userFriendlyAssetStatus } from "~/utils";
import { appendToMetaTitle } from "~/utils/append-to-meta-title";

export interface IndexResponse {
  /** Page number. Starts at 1 */
  page: number;

  /** Items to be loaded per page */
  perPage: number;

  /** Items to be rendered in the list */
  items: ListItemData[];

  categoriesIds?: string[];

  /** Total items - before filtering */
  totalItems: number;

  /** Total pages */
  totalPages: number;

  /** Search string */
  search: string | null;

  /** Next page url - used for pagination */
  next: string;

  /** Prev page url - used for pagination */
  prev: string;

  /** Used so all the default actions can be generate such as empty state, creating and so on */
  modelName: {
    singular: string;
    plural: string;
  };
}

export async function loader({ request }: LoaderArgs) {
  const { userId } = await requireAuthSession(request);
  const user = await getUserByID(userId);

  if (!user) {
    return redirect("/login");
  }
  const {
    search,
    totalAssets,
    perPage,
    page,
    prev,
    next,
    categories,
    tags,
    assets,
    totalPages,
  } = await getPaginatedAndFilterableAssets({
    request,
    userId,
  });

  if (totalPages !== 0 && page > totalPages) {
    return redirect("/assets");
  }

  if (!assets) {
    throw notFound(`No assets found`);
  }

  const header: HeaderData = {
    title: user?.firstName ? `${user.firstName}'s inventory` : `Your inventory`,
  };

  const modelName = {
    singular: "asset",
    plural: "assets",
  };

  return json({
    header,
    items: assets,
    categories,
    tags,
    search,
    page,
    totalItems: totalAssets,
    perPage,
    totalPages,
    next,
    prev,
    modelName,
    searchFieldLabel: "Search assets",
    searchFieldTooltip: {
      title: "Search your asset database",
      text: "Search assets based on asset name or description, category, tag, location, custodian name. Simply separate your keywords by a space: 'Laptop lenovo 2020'.",
    },
  });
}

export const meta: V2_MetaFunction<typeof loader> = ({ data }) => [
  { title: appendToMetaTitle(data.header.title) },
];

export default function AssetIndexPage() {
  const navigate = useNavigate();
  const selectedCategories = useAtomValue(selectedCategoriesAtom);
  const [, clearCategoryFilters] = useAtom(clearCategoryFiltersAtom);

  const selectedTags = useAtomValue(selectedTagsAtom);
  const [, clearTagFilters] = useAtom(clearTagFiltersAtom);

  const hasFiltersToClear =
    selectedCategories.items.length > 0 || selectedTags.items.length > 0;

  const handleClearFilters = () => {
    clearCategoryFilters();
    clearTagFilters();
  };

  return (
    <>
      <Header>
        <Button
          to="new"
          role="link"
          aria-label={`new asset`}
          icon="plus"
          data-test-id="createNewAsset"
        >
          New Asset
        </Button>
      </Header>
      <div className="mt-8 flex flex-1 flex-col md:mx-0 md:gap-2">
        <Filters>
          <div className="flex items-center justify-around gap-6 md:justify-end">
            {hasFiltersToClear ? (
              <div className="hidden gap-6 md:flex">
                <Button
                  as="button"
                  onClick={handleClearFilters}
                  variant="link"
                  className="block max-w-none font-normal  text-gray-500 hover:text-gray-600"
                >
                  Clear all filters
                </Button>
                <div className="text-gray-500"> | </div>
              </div>
            ) : null}
            <CategoryFilters />
            <TagFilters />
          </div>
        </Filters>
        <List
          ItemComponent={ListAssetContent}
          navigate={(itemId) => navigate(itemId)}
          className=" overflow-x-visible md:overflow-x-auto"
          headerChildren={
            <>
              <Th className="hidden md:table-cell">Category</Th>
              <Th className="hidden md:table-cell">Tags</Th>
              <Th className="hidden md:table-cell">Custodian</Th>
              <Th className="hidden md:table-cell">Location</Th>
            </>
          }
        />
      </div>
    </>
  );
}

const ListAssetContent = ({
  item,
}: {
  item: Asset & {
    category?: Category;
    tags?: Tag[];
    custody: Custody & {
      custodian: {
        name: string;
      };
    };
    location: {
      name: string;
    };
  };
}) => {
  const { category, tags, custody, location } = item;
  return (
    <>
      {/* Item */}
      <Td className="w-full whitespace-normal p-0 md:p-0">
        <div className="flex justify-between gap-3 p-4 md:justify-normal md:px-6">
          <div className="flex items-center gap-3">
            <div className="flex h-12 w-12 shrink-0 items-center justify-center">
              <AssetImage
                asset={{
                  assetId: item.id,
                  mainImage: item.mainImage,
                  mainImageExpiration: item.mainImageExpiration,
                  alt: item.title,
                }}
                className="h-full w-full rounded-[4px] border object-cover"
              />
            </div>
            <div className="min-w-[130px]">
              <span className="word-break mb-1 block font-medium">
                {item.title}
              </span>
              <div>
                <Badge
                  color={item.status === "AVAILABLE" ? "#12B76A" : "#2E90FA"}
                >
                  {userFriendlyAssetStatus(item.status)}
                </Badge>
              </div>
            </div>
          </div>

          <button className="block md:hidden">
            <ChevronRight />
          </button>
        </div>
      </Td>
<<<<<<< HEAD
      <Td className="hidden md:table-cell">
        {custody ? (
          <span className="inline-flex justify-center rounded-2xl bg-gray-100 px-2 py-[2px] text-center text-[12px] font-medium text-gray-700">
            {custody.custodian.name}
          </span>
        ) : null}
      </Td>
=======

      {/* Category */}
>>>>>>> 84afa305
      <Td className="hidden md:table-cell">
        {category ? (
          <Badge color={category.color} withDot={false}>
            {category.name}
          </Badge>
        ) : null}
      </Td>

      {/* Tags */}
      <Td className="hidden text-left md:table-cell">
        <ListItemTagsColumn tags={tags} />
      </Td>

      {/* Custodian */}
      <Td className="hidden md:table-cell">
        {custody ? <GrayBadge>{custody.custodian.name}</GrayBadge> : null}
      </Td>

      {/* Location */}
      <Td>{location?.name ? <GrayBadge>{location.name}</GrayBadge> : null}</Td>
    </>
  );
};

const ListItemTagsColumn = ({ tags }: { tags: Tag[] | undefined }) => {
  const visibleTags = tags?.slice(0, 2);
  const remainingTags = tags?.slice(2);

  return tags && tags?.length > 0 ? (
    <div className="">
      {visibleTags?.map((tag) => (
        <TagBadge key={tag.name} className="mr-2">
          {tag.name}
        </TagBadge>
      ))}
      {remainingTags && remainingTags?.length > 0 ? (
        <TagBadge
          className="mr-2 w-6 text-center"
          title={`${remainingTags?.map((t) => t.name).join(", ")}`}
        >
          {`+${tags.length - 2}`}
        </TagBadge>
      ) : null}
    </div>
  ) : null;
};

const GrayBadge = ({ children }: { children: string | JSX.Element }) => (
  <span className="inline-flex justify-center rounded-2xl bg-gray-100 px-[6px] py-[2px] text-center text-[12px] font-medium text-gray-700">
    {children}
  </span>
);<|MERGE_RESOLUTION|>--- conflicted
+++ resolved
@@ -247,18 +247,8 @@
           </button>
         </div>
       </Td>
-<<<<<<< HEAD
-      <Td className="hidden md:table-cell">
-        {custody ? (
-          <span className="inline-flex justify-center rounded-2xl bg-gray-100 px-2 py-[2px] text-center text-[12px] font-medium text-gray-700">
-            {custody.custodian.name}
-          </span>
-        ) : null}
-      </Td>
-=======
 
       {/* Category */}
->>>>>>> 84afa305
       <Td className="hidden md:table-cell">
         {category ? (
           <Badge color={category.color} withDot={false}>
@@ -307,7 +297,7 @@
 };
 
 const GrayBadge = ({ children }: { children: string | JSX.Element }) => (
-  <span className="inline-flex justify-center rounded-2xl bg-gray-100 px-[6px] py-[2px] text-center text-[12px] font-medium text-gray-700">
+  <span className="inline-flex justify-center rounded-2xl bg-gray-100 px-2 py-[2px] text-center text-[12px] font-medium text-gray-700">
     {children}
   </span>
 );