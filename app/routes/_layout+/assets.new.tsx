--- conflicted
+++ resolved
@@ -33,10 +33,11 @@
 const title = "New Asset";
 
 export async function loader({ request }: LoaderFunctionArgs) {
-<<<<<<< HEAD
-  const authSession = await requireAuthSession(request);
-  const { organizationId } = await requireOrganisationId(authSession, request);
-
+  const { authSession, organizationId, currentOrganization } = await requirePermision(
+    request,
+    PermissionEntity.asset,
+    PermissionAction.create
+  );
   const {
     categories,
     totalCategories,
@@ -48,15 +49,8 @@
     organizationId,
     request,
   });
-=======
-  const { authSession, organizationId } = await requirePermision(
-    request,
-    PermissionEntity.asset,
-    PermissionAction.create
-  );
->>>>>>> 326ee9cd
+
   const { userId } = authSession;
-  const organization = await getOrganization({ id: organizationId });
   /**
    * We need to check if the QR code passed in the URL belongs to the current org
    * This is relevant whenever the user is trying to link a new asset with an existing QR code
@@ -79,7 +73,7 @@
     locations,
     totalLocations,
     locations,
-    currency: organization?.currency,
+    currency: currentOrganization?.currency,
     customFields,
   });
 }
