--- conflicted
+++ resolved
@@ -27,12 +27,9 @@
   mergedSchema,
 } from "~/utils/custom-fields";
 import { sendNotification } from "~/utils/emitter/send-notification.server";
-<<<<<<< HEAD
 import { makeShelfError } from "~/utils/error";
-=======
 import { PermissionAction, PermissionEntity } from "~/utils/permissions";
 import { requirePermision } from "~/utils/roles.server";
->>>>>>> e0823663
 
 const title = "New Asset";
 
@@ -40,12 +37,11 @@
   title,
 };
 export async function loader({ request }: LoaderFunctionArgs) {
-<<<<<<< HEAD
   try {
-    const authSession = await requireAuthSession(request);
-    const { organizationId } = await requireOrganisationId(
-      authSession,
-      request
+    const { authSession, organizationId } = await requirePermision(
+      request,
+      PermissionEntity.asset,
+      PermissionAction.create
     );
     const { userId } = authSession;
     const organization = await getOrganization({ id: organizationId });
@@ -55,27 +51,6 @@
      * */
     await assertWhetherQrBelongsToCurrentOrganization({
       request,
-=======
-  const { authSession, organizationId } = await requirePermision(
-    request,
-    PermissionEntity.asset,
-    PermissionAction.create
-  );
-  const { userId } = authSession;
-  const organization = await getOrganization({ id: organizationId });
-  /**
-   * We need to check if the QR code passed in the URL belongs to the current org
-   * This is relevant whenever the user is trying to link a new asset with an existing QR code
-   * */
-  await assertWhetherQrBelongsToCurrentOrganization({
-    request,
-    organizationId,
-  });
-
-  const { categories, tags, locations, customFields } =
-    await getAllRelatedEntries({
-      userId,
->>>>>>> e0823663
       organizationId,
     });
 
