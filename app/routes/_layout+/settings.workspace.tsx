--- conflicted
+++ resolved
@@ -1,11 +1,8 @@
 import type { TeamMember } from "@prisma/client";
 import { json, type LoaderArgs, type V2_MetaFunction } from "@remix-run/node";
 import { useLoaderData } from "@remix-run/react";
-<<<<<<< HEAD
 import { ErrorBoundryComponent } from "~/components/errors";
-=======
 import ContextualModal from "~/components/layout/contextual-modal";
->>>>>>> 4593410f
 import { List } from "~/components/list";
 import { Button } from "~/components/shared/button";
 import { Td } from "~/components/table";
