import { OrganizationType, Roles } from "@prisma/client";
import type {
  LinksFunction,
  LoaderArgs,
  LoaderFunction,
} from "@remix-run/node";
import { json, redirect } from "@remix-run/node";
import { Outlet } from "@remix-run/react";
import { ErrorBoundryComponent } from "~/components/errors";
import { Breadcrumbs } from "~/components/layout/breadcrumbs";
import Sidebar from "~/components/layout/sidebar/sidebar";
import { useCrisp } from "~/components/marketing/crisp";
import { Toaster } from "~/components/shared/toast";
import { userPrefs } from "~/cookies";
import { db } from "~/database";
import { requireAuthSession } from "~/modules/auth";
import styles from "~/styles/layout/index.css";
import { ENABLE_PREMIUM_FEATURES } from "~/utils";
import type { CustomerWithSubscriptions } from "~/utils/stripe.server";
import {
  getCustomerActiveSubscription,
  getStripeCustomer,
} from "~/utils/stripe.server";

export const links: LinksFunction = () => [{ rel: "stylesheet", href: styles }];

export const loader: LoaderFunction = async ({ request }: LoaderArgs) => {
  const authSession = await requireAuthSession(request);
  // @TODO - we need to look into doing a select as we dont want to expose all data always
  const user = authSession
    ? await db.user.findUnique({
        where: { email: authSession.email.toLowerCase() },
        include: {
          roles: true,
          organizations: {
            where: {
              // This is default for now. Will need to be adjusted when we have more org types and teams functionality is active
              type: OrganizationType.PERSONAL,
            },
            select: {
              id: true,
            },
          },
        },
      })
    : undefined;
  let subscription = null;
  if (user?.customerId) {
    // Get the Stripe customer
    const customer = (await getStripeCustomer(
      user.customerId
    )) as CustomerWithSubscriptions;
    /** Find the active subscription for the Stripe customer */
    subscription = getCustomerActiveSubscription({ customer });
  }

  const cookieHeader = request.headers.get("Cookie");
  const cookie = (await userPrefs.parse(cookieHeader)) || {};
  cookie.perPage = 20;
  if (!user?.onboarded) {
    return redirect("onboarding");
  }

<<<<<<< HEAD

  return json({
    user,
    organizationId: user?.organizations[0].id,
    subscription,
    enablePremium: ENABLE_PREMIUM_FEATURES,
    hideSupportBanner: cookie.hideSupportBanner,
    minimizedSidebar: cookie.minimizedSidebar,
    perPageItems: cookie.perPageItems,
    isAdmin: user?.roles.some((role) => role.name === Roles["ADMIN"]),
  });
=======
  return json(
    {
      user,
      organizationId: user?.organizations[0].id,
      subscription,
      enablePremium: ENABLE_PREMIUM_FEATURES,
      hideSupportBanner: cookie.hideSupportBanner,
      minimizedSidebar: cookie.minimizedSidebar,
      isAdmin: user?.roles.some((role) => role.name === Roles["ADMIN"]),
    },
    {
      headers: {
        "Set-Cookie": await userPrefs.serialize(cookie),
      },
    }
  );
>>>>>>> 5f13c727
};

export default function App() {
  useCrisp();
  return (
    <div id="container" className="flex min-h-screen min-w-[320px] flex-col">
      <div className="flex flex-col md:flex-row">
        <Sidebar />
        <main className=" flex-1 bg-gray-25 px-4 py-8 md:w-[calc(100%-312px)] md:px-8">
          <div className="flex h-full flex-1 flex-col">
            <Breadcrumbs />
            <Outlet />
          </div>
          <Toaster />
        </main>
      </div>
    </div>
  );
}

export const ErrorBoundary = () => (
  <ErrorBoundryComponent title="Sorry, page you are looking for doesn't exist" />
);<|MERGE_RESOLUTION|>--- conflicted
+++ resolved
@@ -11,11 +11,11 @@
 import Sidebar from "~/components/layout/sidebar/sidebar";
 import { useCrisp } from "~/components/marketing/crisp";
 import { Toaster } from "~/components/shared/toast";
-import { userPrefs } from "~/cookies";
 import { db } from "~/database";
 import { requireAuthSession } from "~/modules/auth";
 import styles from "~/styles/layout/index.css";
 import { ENABLE_PREMIUM_FEATURES } from "~/utils";
+import { userPrefs } from "~/utils/cookies.server";
 import type { CustomerWithSubscriptions } from "~/utils/stripe.server";
 import {
   getCustomerActiveSubscription,
@@ -61,19 +61,6 @@
     return redirect("onboarding");
   }
 
-<<<<<<< HEAD
-
-  return json({
-    user,
-    organizationId: user?.organizations[0].id,
-    subscription,
-    enablePremium: ENABLE_PREMIUM_FEATURES,
-    hideSupportBanner: cookie.hideSupportBanner,
-    minimizedSidebar: cookie.minimizedSidebar,
-    perPageItems: cookie.perPageItems,
-    isAdmin: user?.roles.some((role) => role.name === Roles["ADMIN"]),
-  });
-=======
   return json(
     {
       user,
@@ -90,7 +77,6 @@
       },
     }
   );
->>>>>>> 5f13c727
 };
 
 export default function App() {
