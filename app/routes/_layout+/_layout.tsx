--- conflicted
+++ resolved
@@ -1,14 +1,11 @@
-<<<<<<< HEAD
 import { Roles } from "@prisma/client";
 import type {
   LinksFunction,
-  LoaderArgs,
+  LoaderFunctionArgs,
   LoaderFunction,
 } from "@remix-run/node";
-=======
 import { OrganizationType, Roles } from "@prisma/client";
-import type { LinksFunction, LoaderFunctionArgs } from "@remix-run/node";
->>>>>>> e2e4c222
+
 import { json, redirect } from "@remix-run/node";
 import { Outlet } from "@remix-run/react";
 import { ErrorBoundryComponent } from "~/components/errors";
