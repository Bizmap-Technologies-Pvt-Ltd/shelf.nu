--- conflicted
+++ resolved
@@ -1,4 +1,3 @@
-<<<<<<< HEAD
 import type {
   Asset,
   Custody,
@@ -7,9 +6,6 @@
   Organization,
   User,
 } from "@prisma/client";
-=======
-import type { Custody, Prisma } from "@prisma/client";
->>>>>>> 2a425331
 import type { MetaFunction, ActionFunctionArgs } from "@remix-run/node";
 import { json } from "@remix-run/node";
 import { useFetcher, useRouteLoaderData } from "@remix-run/react";
@@ -355,39 +351,14 @@
             </Card>
           ) : null}
 
-<<<<<<< HEAD
-          {/* We simply check if the asset is available and we can assume that if it't not, there is a custodian assigned */}
-          {!isSelfService && !assetIsAvailable && asset?.custody?.createdAt ? (
-            <Card className="my-3">
-              <div className="flex items-center gap-3">
-                <img
-                  src={
-                    asset.custody.custodian?.user?.profilePicture ||
-                    "/static/images/default_pfp.jpg"
-                  }
-                  alt="custodian"
-                  className="size-10 rounded"
-                />
-                <div>
-                  <p className="">
-                    In custody of{" "}
-                    <span className="font-semibold">
-                      {resolveTeamMemberName(asset.custody.custodian)}
-                    </span>
-                  </p>
-                  <span>Since {asset.custody.dateDisplay}</span>
-                </div>
-              </div>
-            </Card>
-          ) : null}
-=======
+
           <AssetCustodyCard
             booking={booking}
             custody={asset?.custody || null}
             isSelfService={isSelfService}
           />
 
->>>>>>> 2a425331
+
           {asset && <AssetQR qrObj={qrObj} asset={asset} />}
           {!isSelfService ? <ScanDetails lastScan={lastScan} /> : null}
         </div>
