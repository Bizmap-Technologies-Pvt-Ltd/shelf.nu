import type { LoaderFunctionArgs, MetaFunction } from "@remix-run/node";
import { json } from "@remix-run/node";
import { Link, Outlet, useLocation } from "@remix-run/react";
import Header from "~/components/layout/header";
import HorizontalTabs from "~/components/layout/horizontal-tabs";
import { useMatchesData } from "~/hooks";
import { requireAuthSession } from "~/modules/auth";

import { appendToMetaTitle } from "~/utils/append-to-meta-title";

export const handle = {
  breadcrumb: () => <Link to="/settings">Settings</Link>,
};

export async function loader({ request }: LoaderFunctionArgs) {
  await requireAuthSession(request);
  const title = "Settings";
  const subHeading = "Manage your preferences here.";
  const header = {
    title,
    subHeading,
  };
  return json({ header });
}

export const meta: MetaFunction<typeof loader> = ({ data }) => [
  { title: data ? appendToMetaTitle(data.header.title) : "" },
];

export const shouldRevalidate = () => false;

export default function SettingsPage() {
  const items = [
    { to: "user", content: "My details" },
    { to: "custom-fields", content: "Custom fields" },
    { to: "workspace", content: "Workspace" },
  ];

  /**
   * We check the location because based on our design,
   * the view /new should not inherit from the parent layouts
   * */
  const location = useLocation();
<<<<<<< HEAD
  const shouldHideHeader =
    location.pathname === "/settings/custom-fields/new" ||
    /^\/settings\/workspace\/\w+$/.test(location.pathname);
=======
  const isCustomFieldsNew = location.pathname === "/settings/custom-fields/new";
  const enablePremium = useMatchesData<{ enablePremium: boolean }>(
    "routes/_layout+/_layout"
  )?.enablePremium;
>>>>>>> e2e4c222

  if (enablePremium) {
    items.push({ to: "subscription", content: "Subscription" });
  }

  return (
    <>
      {shouldHideHeader ? null : <Header />}
      <div>
        {shouldHideHeader ? null : <HorizontalTabs items={items} />}
        <div>
          <Outlet />
        </div>
      </div>
    </>
  );
}<|MERGE_RESOLUTION|>--- conflicted
+++ resolved
@@ -41,16 +41,13 @@
    * the view /new should not inherit from the parent layouts
    * */
   const location = useLocation();
-<<<<<<< HEAD
   const shouldHideHeader =
     location.pathname === "/settings/custom-fields/new" ||
     /^\/settings\/workspace\/\w+$/.test(location.pathname);
-=======
-  const isCustomFieldsNew = location.pathname === "/settings/custom-fields/new";
+  
   const enablePremium = useMatchesData<{ enablePremium: boolean }>(
     "routes/_layout+/_layout"
   )?.enablePremium;
->>>>>>> e2e4c222
 
   if (enablePremium) {
     items.push({ to: "subscription", content: "Subscription" });
