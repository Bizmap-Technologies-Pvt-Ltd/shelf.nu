import { useMemo } from "react";
import type {
  ActionFunctionArgs,
  LoaderFunctionArgs,
  MetaFunction,
} from "@remix-run/node";
import { json, redirect } from "@remix-run/node";
import { useLoaderData } from "@remix-run/react";
import { useAtomValue } from "jotai";
import { parseFormAny } from "react-zorm";
import { dynamicTitleAtom } from "~/atoms/dynamic-title-atom";
import { AssetForm, NewAssetFormSchema } from "~/components/assets/form";
import { ErrorBoundryComponent } from "~/components/errors";

import Header from "~/components/layout/header";
import type { HeaderData } from "~/components/layout/header/types";
import {
  getAllEntriesForCreateAndEdit,
  getAsset,
  updateAsset,
  updateAssetMainImage,
} from "~/modules/asset";

import { commitAuthSession } from "~/modules/auth";
import { getActiveCustomFields } from "~/modules/custom-field";
import { getOrganization } from "~/modules/organization";
import { buildTagsSet } from "~/modules/tag";
import { assertIsPost, getRequiredParam, slugify } from "~/utils";
import { appendToMetaTitle } from "~/utils/append-to-meta-title";
import { setCookie } from "~/utils/cookies.server";
import {
  extractCustomFieldValuesFromResults,
  mergedSchema,
} from "~/utils/custom-fields";
import { sendNotification } from "~/utils/emitter/send-notification.server";
import { ShelfStackError } from "~/utils/error";
import { PermissionAction, PermissionEntity } from "~/utils/permissions";
import { requirePermision } from "~/utils/roles.server";

export async function loader({ request, params }: LoaderFunctionArgs) {
<<<<<<< HEAD
  const authSession = await requireAuthSession(request);
  const { organizationId } = await requireOrganisationId(authSession, request);

=======
  const { authSession, organizationId } = await requirePermision(
    request,
    PermissionEntity.asset,
    PermissionAction.update
  );
>>>>>>> 326ee9cd
  const organization = await getOrganization({ id: organizationId });
  const { userId } = authSession;

  const {
    categories,
    totalCategories,
    tags,
    locations,
    totalLocations,
    customFields,
  } = await getAllEntriesForCreateAndEdit({
    request,
    organizationId,
  });

  const id = getRequiredParam(params, "assetId");

  const asset = await getAsset({ organizationId, id });
  if (!asset) {
    throw new ShelfStackError({ message: "Not Found", status: 404 });
  }

  const header: HeaderData = {
    title: `Edit | ${asset.title}`,
    subHeading: asset.id,
  };

  return json({
    asset,
    header,
    categories,
    totalCategories,
    tags,
    totalTags: tags.length,
    locations,
    totalLocations,
    currency: organization?.currency,
    customFields,
  });
}

export const meta: MetaFunction<typeof loader> = ({ data }) => [
  { title: data ? appendToMetaTitle(data.header.title) : "" },
];

export const handle = {
  breadcrumb: () => "single",
};

export async function action({ request, params }: ActionFunctionArgs) {
  assertIsPost(request);
  const { authSession, organizationId } = await requirePermision(
    request,
    PermissionEntity.asset,
    PermissionAction.update
  );

  const id = getRequiredParam(params, "assetId");
  const clonedRequest = request.clone();
  const formData = await clonedRequest.formData();

  const customFields = await getActiveCustomFields({
    organizationId,
  });

  const FormSchema = mergedSchema({
    baseSchema: NewAssetFormSchema,
    customFields: customFields.map((cf) => ({
      id: cf.id,
      name: slugify(cf.name),
      helpText: cf?.helpText || "",
      required: cf.required,
      type: cf.type.toLowerCase() as "text" | "number" | "date" | "boolean",
      options: cf.options,
    })),
  });
  const result = await FormSchema.safeParseAsync(parseFormAny(formData));
  const customFieldsValues = extractCustomFieldValuesFromResults({
    result,
    customFieldDef: customFields,
  });

  if (!result.success) {
    return json(
      {
        errors: result.error,
        success: false,
      },
      {
        status: 400,
        headers: [setCookie(await commitAuthSession(request, { authSession }))],
      }
    );
  }

  await updateAssetMainImage({
    request,
    assetId: id,
    userId: authSession.userId,
  });

  const {
    title,
    description,
    category,
    newLocationId,
    currentLocationId,
    valuation,
  } = result.data;

  /** This checks if tags are passed and build the  */
  const tags = buildTagsSet(result.data.tags);

  const rsp = await updateAsset({
    id,
    title,
    description,
    categoryId: category,
    tags,
    newLocationId,
    currentLocationId,
    userId: authSession.userId,
    customFieldsValues,
    valuation,
  });

  if (rsp.error) {
    return json(
      {
        errors: {
          title: rsp.error,
        },
      },
      {
        status: 400,
        headers: [setCookie(await commitAuthSession(request, { authSession }))],
      }
    );
  }

  sendNotification({
    title: "Asset updated",
    message: "Your asset has been updated successfully",
    icon: { name: "success", variant: "success" },
    senderId: authSession.userId,
  });

  return redirect(`/assets/${id}`, {
    headers: [setCookie(await commitAuthSession(request, { authSession }))],
  });
}

export default function AssetEditPage() {
  const title = useAtomValue(dynamicTitleAtom);
  const hasTitle = title !== "";
  const { asset } = useLoaderData<typeof loader>();
  const tags = useMemo(
    () => asset.tags?.map((tag) => ({ label: tag.name, value: tag.id })) || [],
    [asset.tags]
  );

  return (
    <>
      <Header title={hasTitle ? title : asset.title} />
      <div className=" items-top flex justify-between">
        <AssetForm
          title={asset.title}
          category={asset.categoryId}
          location={asset.locationId}
          description={asset.description}
          valuation={asset.valuation}
          tags={tags}
        />
      </div>
    </>
  );
}

export const ErrorBoundary = () => <ErrorBoundryComponent />;<|MERGE_RESOLUTION|>--- conflicted
+++ resolved
@@ -38,17 +38,13 @@
 import { requirePermision } from "~/utils/roles.server";
 
 export async function loader({ request, params }: LoaderFunctionArgs) {
-<<<<<<< HEAD
-  const authSession = await requireAuthSession(request);
-  const { organizationId } = await requireOrganisationId(authSession, request);
-
-=======
+
   const { authSession, organizationId } = await requirePermision(
     request,
     PermissionEntity.asset,
     PermissionAction.update
   );
->>>>>>> 326ee9cd
+
   const organization = await getOrganization({ id: organizationId });
   const { userId } = authSession;
 
