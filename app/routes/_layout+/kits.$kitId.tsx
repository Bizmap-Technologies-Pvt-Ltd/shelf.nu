--- conflicted
+++ resolved
@@ -364,11 +364,7 @@
 
           <div className="flex flex-col md:gap-2">
             <Filters className="responsive-filters mb-2 lg:mb-0">
-<<<<<<< HEAD
-              {canManageAssets ? (
-=======
-              {!isSelfService && (
->>>>>>> 884d0c49
+              {canManageAssets && !isSelfService && (
                 <div className="flex items-center justify-normal gap-6 xl:justify-end">
                   <div className="hidden lg:block">
                     <Button
@@ -382,11 +378,7 @@
                     </Button>
                   </div>
                 </div>
-<<<<<<< HEAD
-              ) : null}
-=======
               )}
->>>>>>> 884d0c49
             </Filters>
             <List
               ItemComponent={ListContent}
