--- conflicted
+++ resolved
@@ -6,21 +6,12 @@
 
 export function useFormbricks() {
   useEffect(() => {
-<<<<<<< HEAD
-    if (typeof window !== "undefined" && FORMBRICKS_ENV_ID) {
-      formbricks.init({
-        environmentId: FORMBRICKS_ENV_ID,
-        apiHost: "https://app.formbricks.com",
-        debug: NODE_ENV === "development",
-      });
-=======
     if (FORMBRICKS_ENV_ID) {
       // formbricks.init({
       //   environmentId: FORMBRICKS_ENV_ID,
       //   apiHost: "https://app.formbricks.com",
       //   debug: NODE_ENV === "development",
       // });
->>>>>>> ff7f2769
     }
   }, []);
 }