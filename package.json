--- conflicted
+++ resolved
@@ -32,10 +32,6 @@
     "prepare": "husky install"
   },
   "dependencies": {
-<<<<<<< HEAD
-    "@formbricks/js": "^1.2.7",
-=======
->>>>>>> ff7f2769
     "@markdoc/markdoc": "^0.2.2",
     "@prisma/client": "^5.4.2",
     "@radix-ui/react-alert-dialog": "^1.0.4",
